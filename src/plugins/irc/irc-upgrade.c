--- conflicted
+++ resolved
@@ -371,11 +371,6 @@
                     str = weechat_infolist_string (infolist, "nick_modes");
                     if (str)
                         irc_upgrade_current_server->nick_modes = strdup (str);
-<<<<<<< HEAD
-                    irc_upgrade_current_server->cap_away_notify = weechat_infolist_integer (infolist, "cap_away_notify");
-                    irc_upgrade_current_server->cap_account_notify = weechat_infolist_integer (infolist, "cap_account_notify");
-                    irc_upgrade_current_server->cap_multi_prefix = weechat_infolist_integer (infolist, "cap_multi_prefix");
-=======
                     /* "cap_ls" and "cap_list" replace "cap_away_notify" and "cap_account_notify" in WeeChat x.y.z */
                     if (weechat_infolist_integer (infolist, "cap_away_notify"))
                     {
@@ -392,7 +387,6 @@
                     weechat_hashtable_add_from_infolist (
                         irc_upgrade_current_server->cap_list, infolist, "cap_list");
 
->>>>>>> 21417bb9
                     str = weechat_infolist_string (infolist, "isupport");
                     if (str)
                         irc_upgrade_current_server->isupport = strdup (str);
