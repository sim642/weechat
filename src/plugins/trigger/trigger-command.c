--- conflicted
+++ resolved
@@ -160,12 +160,13 @@
         }
         if ((once_action >= 0) && (once_action != TRIGGER_ONCE_NONE))
         {
-            weechat_printf_tags (NULL, "no_trigger",
-                                 "%s %s=1 %s%s",
-                                 spaces,
-                                 weechat_color (weechat_config_string (trigger_config_color_flag_once_action)),
-                                 weechat_color ("reset"),
-                                 trigger_once_action_string[once_action]);
+            weechat_printf_date_tags (
+                NULL, 0, "no_trigger",
+                "%s %s=1 %s%s",
+                spaces,
+                weechat_color (weechat_config_string (trigger_config_color_flag_once_action)),
+                weechat_color ("reset"),
+                trigger_once_action_string[once_action]);
         }
     }
     else
@@ -205,11 +206,6 @@
                       weechat_color (weechat_config_string (trigger_config_color_flag_return_code)),
                       weechat_color ("reset"));
         }
-<<<<<<< HEAD
-        weechat_printf_date_tags (
-            NULL, 0, "no_trigger",
-            "  %s%s%s: %s%s%s%s%s%s%s%s%s%s%s%s",
-=======
         if ((once_action >= 0) && (once_action != TRIGGER_ONCE_NONE))
         {
             snprintf (str_once, sizeof (str_once),
@@ -217,10 +213,9 @@
                       weechat_color (weechat_config_string (trigger_config_color_flag_once_action)),
                       weechat_color ("reset"));
         }
-        weechat_printf_tags (
-            NULL, "no_trigger",
+        weechat_printf_date_tags (
+            NULL, 0, "no_trigger",
             "  %s%s%s: %s%s%s%s%s%s%s%s%s%s%s%s%s",
->>>>>>> 1d3a7533
             (enabled) ?
             weechat_color (weechat_config_string (trigger_config_color_trigger)) :
             weechat_color (weechat_config_string (trigger_config_color_trigger_disabled)),
@@ -600,10 +595,11 @@
         if ((sargc > 7) && sargv[7][0]
             && (trigger_search_once_action (sargv[7]) < 0))
         {
-            weechat_printf_tags (NULL, "no_trigger",
-                                 _("%s%s: invalid once action \"%s\""),
-                                 weechat_prefix ("error"), TRIGGER_PLUGIN_NAME,
-                                 sargv[7]);
+            weechat_printf_date_tags (NULL, 0, "no_trigger",
+                                      _("%s%s: invalid once action \"%s\""),
+                                      weechat_prefix ("error"),
+                                      TRIGGER_PLUGIN_NAME,
+                                      sargv[7]);
             goto end;
         }
         ptr_trigger = trigger_search (sargv[0]);
@@ -1053,18 +1049,11 @@
                         trigger_config_default_list[j][4],   /* conditions */
                         trigger_config_default_list[j][5],   /* regex */
                         trigger_config_default_list[j][6],   /* command */
-<<<<<<< HEAD
-                        trigger_config_default_list[j][7]);  /* return code */
+                        trigger_config_default_list[j][7],   /* return code */
+                        trigger_config_default_list[j][8]);  /* once action */
                     weechat_printf_date_tags (NULL, 0, "no_trigger",
                                               _("Trigger \"%s\" restored"),
                                               argv[i]);
-=======
-                        trigger_config_default_list[j][7],   /* return code */
-                        trigger_config_default_list[j][8]);  /* once action */
-                    weechat_printf_tags (NULL, "no_trigger",
-                                         _("Trigger \"%s\" restored"),
-                                         argv[i]);
->>>>>>> 1d3a7533
                 }
             }
             else
@@ -1247,7 +1236,8 @@
         "list|listfull|listdefault"
         " || add|addoff|addreplace %(trigger_names) %(trigger_hooks) "
         "%(trigger_hook_arguments) %(trigger_hook_conditions) "
-        "%(trigger_hook_regex) %(trigger_hook_command) %(trigger_hook_rc) %(trigger_once)"
+        "%(trigger_hook_regex) %(trigger_hook_command) %(trigger_hook_rc) "
+        "%(trigger_once)"
         " || addinput %(trigger_hooks)"
         " || input|output|recreate %(trigger_names)"
         " || set %(trigger_names) %(trigger_options)|name %(trigger_option_value)"
