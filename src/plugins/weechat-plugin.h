/*
 * weechat-plugin.h - header to compile WeeChat plugins
 *
 * Copyright (C) 2003-2014 Sébastien Helleu <flashcode@flashtux.org>
 *
 * This file is part of WeeChat, the extensible chat client.
 *
 * WeeChat is free software; you can redistribute it and/or modify
 * it under the terms of the GNU General Public License as published by
 * the Free Software Foundation; either version 3 of the License, or
 * (at your option) any later version.
 *
 * WeeChat is distributed in the hope that it will be useful,
 * but WITHOUT ANY WARRANTY; without even the implied warranty of
 * MERCHANTABILITY or FITNESS FOR A PARTICULAR PURPOSE.  See the
 * GNU General Public License for more details.
 *
 * You should have received a copy of the GNU General Public License
 * along with WeeChat.  If not, see <http://www.gnu.org/licenses/>.
 */

#ifndef __WEECHAT_WEECHAT_PLUGIN_H
#define __WEECHAT_WEECHAT_PLUGIN_H 1

#ifdef __cplusplus
extern "C" {
#endif

#include <sys/types.h>
#include <sys/socket.h>

/* some systems like GNU/Hurd do not define PATH_MAX */
#ifndef PATH_MAX
    #define PATH_MAX 4096
#endif

struct t_config_option;
struct t_gui_window;
struct t_gui_buffer;
struct t_gui_bar;
struct t_gui_bar_item;
struct t_gui_completion;
struct t_infolist;
struct t_infolist_item;
struct t_weelist;
struct t_hashtable;
struct t_hdata;
struct timeval;

/*
 * IMPORTANT NOTE for WeeChat developers: if you update, add or remove
 * some functions in this file, then please update API version below.
 */

/*
 * API version (used to check that plugin has same API and can be loaded):
 * please change the date with current one; for a second change at same
 * date, increment the 01, otherwise please keep 01.
 */
<<<<<<< HEAD
#define WEECHAT_PLUGIN_API_VERSION "20140210-01"
=======
#define WEECHAT_PLUGIN_API_VERSION "20140213-01"
>>>>>>> d6e7c9fd

/* macros for defining plugin infos */
#define WEECHAT_PLUGIN_NAME(__name)                                     \
    char weechat_plugin_name[] = __name;                                \
    char weechat_plugin_api_version[] = WEECHAT_PLUGIN_API_VERSION;
#define WEECHAT_PLUGIN_AUTHOR(__author)         \
    char weechat_plugin_author[] = __author;
#define WEECHAT_PLUGIN_DESCRIPTION(__desc)      \
    char weechat_plugin_description[] = __desc;
#define WEECHAT_PLUGIN_VERSION(__version)       \
    char weechat_plugin_version[] = __version;
#define WEECHAT_PLUGIN_LICENSE(__license)       \
    char weechat_plugin_license[] = __license;

/* return codes for plugin functions */
#define WEECHAT_RC_OK                               0
#define WEECHAT_RC_OK_EAT                           1
#define WEECHAT_RC_ERROR                           -1

/* return codes for config read functions/callbacks */
#define WEECHAT_CONFIG_READ_OK                      0
#define WEECHAT_CONFIG_READ_MEMORY_ERROR           -1
#define WEECHAT_CONFIG_READ_FILE_NOT_FOUND         -2

/* return codes for config write functions/callbacks */
#define WEECHAT_CONFIG_WRITE_OK                     0
#define WEECHAT_CONFIG_WRITE_ERROR                 -1
#define WEECHAT_CONFIG_WRITE_MEMORY_ERROR          -2

/* null value for option */
#define WEECHAT_CONFIG_OPTION_NULL                 "null"

/* return codes for config option set */
#define WEECHAT_CONFIG_OPTION_SET_OK_CHANGED        2
#define WEECHAT_CONFIG_OPTION_SET_OK_SAME_VALUE     1
#define WEECHAT_CONFIG_OPTION_SET_ERROR             0
#define WEECHAT_CONFIG_OPTION_SET_OPTION_NOT_FOUND -1

/* return codes for config option unset */
#define WEECHAT_CONFIG_OPTION_UNSET_OK_NO_RESET     0
#define WEECHAT_CONFIG_OPTION_UNSET_OK_RESET        1
#define WEECHAT_CONFIG_OPTION_UNSET_OK_REMOVED      2
#define WEECHAT_CONFIG_OPTION_UNSET_ERROR          -1

/* list management (order of elements) */
#define WEECHAT_LIST_POS_SORT                       "sort"
#define WEECHAT_LIST_POS_BEGINNING                  "beginning"
#define WEECHAT_LIST_POS_END                        "end"

/* type for keys and values in hashtable */
#define WEECHAT_HASHTABLE_INTEGER                   "integer"
#define WEECHAT_HASHTABLE_STRING                    "string"
#define WEECHAT_HASHTABLE_POINTER                   "pointer"
#define WEECHAT_HASHTABLE_BUFFER                    "buffer"
#define WEECHAT_HASHTABLE_TIME                      "time"

/* types for hdata */
#define WEECHAT_HDATA_OTHER                         0
#define WEECHAT_HDATA_CHAR                          1
#define WEECHAT_HDATA_INTEGER                       2
#define WEECHAT_HDATA_LONG                          3
#define WEECHAT_HDATA_STRING                        4
#define WEECHAT_HDATA_POINTER                       5
#define WEECHAT_HDATA_TIME                          6
#define WEECHAT_HDATA_HASHTABLE                     7
#define WEECHAT_HDATA_SHARED_STRING                 8

/* buffer hotlist */
#define WEECHAT_HOTLIST_LOW                         "0"
#define WEECHAT_HOTLIST_MESSAGE                     "1"
#define WEECHAT_HOTLIST_PRIVATE                     "2"
#define WEECHAT_HOTLIST_HIGHLIGHT                   "3"

/*
 * process return code (for callback):
 *   if >= 0, then process ended and it's return code of command
 *   if  < 0, then it's running or error
 */
#define WEECHAT_HOOK_PROCESS_RUNNING                -1
#define WEECHAT_HOOK_PROCESS_ERROR                  -2

/* connect status for connection hooked */
#define WEECHAT_HOOK_CONNECT_OK                     0
#define WEECHAT_HOOK_CONNECT_ADDRESS_NOT_FOUND      1
#define WEECHAT_HOOK_CONNECT_IP_ADDRESS_NOT_FOUND   2
#define WEECHAT_HOOK_CONNECT_CONNECTION_REFUSED     3
#define WEECHAT_HOOK_CONNECT_PROXY_ERROR            4
#define WEECHAT_HOOK_CONNECT_LOCAL_HOSTNAME_ERROR   5
#define WEECHAT_HOOK_CONNECT_GNUTLS_INIT_ERROR      6
#define WEECHAT_HOOK_CONNECT_GNUTLS_HANDSHAKE_ERROR 7
#define WEECHAT_HOOK_CONNECT_MEMORY_ERROR           8
#define WEECHAT_HOOK_CONNECT_TIMEOUT                9
#define WEECHAT_HOOK_CONNECT_SOCKET_ERROR           10

/* action for gnutls callback: verify or set certificate */
#define WEECHAT_HOOK_CONNECT_GNUTLS_CB_VERIFY_CERT  0
#define WEECHAT_HOOK_CONNECT_GNUTLS_CB_SET_CERT     1

/* type of data for signal hooked */
#define WEECHAT_HOOK_SIGNAL_STRING                  "string"
#define WEECHAT_HOOK_SIGNAL_INT                     "int"
#define WEECHAT_HOOK_SIGNAL_POINTER                 "pointer"

/* macro to format string with variable args, using dynamic buffer size */
#define weechat_va_format(__format)                                     \
    va_list argptr;                                                     \
    int vaa_size, vaa_num;                                              \
    char *vbuffer, *vaa_buffer2;                                        \
    vaa_size = 1024;                                                    \
    vbuffer = malloc (vaa_size);                                        \
    if (vbuffer)                                                        \
    {                                                                   \
        while (1)                                                       \
        {                                                               \
            va_start (argptr, __format);                                \
            vaa_num = vsnprintf (vbuffer, vaa_size, __format, argptr);  \
            va_end (argptr);                                            \
            if ((vaa_num >= 0) && (vaa_num < vaa_size))                 \
                break;                                                  \
            vaa_size = (vaa_num >= 0) ? vaa_num + 1 : vaa_size * 2;     \
            vaa_buffer2 = realloc (vbuffer, vaa_size);                  \
            if (!vaa_buffer2)                                           \
            {                                                           \
                free (vbuffer);                                         \
                vbuffer = NULL;                                         \
                break;                                                  \
            }                                                           \
            vbuffer = vaa_buffer2;                                      \
        }                                                               \
    }

struct t_weechat_plugin
{
    /* plugin variables */
    char *filename;                    /* name of plugin on disk            */
    void *handle;                      /* handle of plugin (given by dlopen)*/
    char *name;                        /* short name                        */
    char *description;                 /* description                       */
    char *author;                      /* author                            */
    char *version;                     /* plugin version                    */
    char *license;                     /* license                           */
    char *charset;                     /* charset used by plugin            */
    int debug;                         /* debug level for plugin (0=off)    */
    struct t_weechat_plugin *prev_plugin; /* link to previous plugin        */
    struct t_weechat_plugin *next_plugin; /* link to next plugin            */

    /*
     * plugin functions (API)
     * WeeChat developers: if you add functions in API, update value of
     * constant WEECHAT_PLUGIN_API_VERSION
     */

    /* plugins */
    const char *(*plugin_get_name) (struct t_weechat_plugin *plugin);

    /* strings */
    void (*charset_set) (struct t_weechat_plugin *plugin, const char *charset);
    char *(*iconv_to_internal) (const char *charset, const char *string);
    char *(*iconv_from_internal) (const char *charset, const char *string);
    const char *(*gettext) (const char *string);
    const char *(*ngettext) (const char *single, const char *plural, int count);
    char *(*strndup) (const char *string, int length);
    void (*string_tolower) (char *string);
    void (*string_toupper) (char *string);
    int (*strcasecmp) (const char *string1, const char *string2);
    int (*strcasecmp_range) (const char *string1, const char *string2,
                             int range);
    int (*strncasecmp) (const char *string1, const char *string2, int max);
    int (*strncasecmp_range) (const char *string1, const char *string2,
                              int max, int range);
    int (*strcmp_ignore_chars) (const char *string1, const char *string2,
                                const char *chars_ignored, int case_sensitive);
    char *(*strcasestr) (const char *string, const char *search);
    int (*strlen_screen) (const char *string);
    int (*string_match) (const char *string, const char *mask,
                         int case_sensitive);
    char *(*string_replace) (const char *string, const char *search,
                             const char *replace);
    char *(*string_expand_home) (const char *path);
    char *(*string_remove_quotes) (const char *string, const char *quotes);
    char *(*string_strip) (const char *string, int left, int right,
                           const char *chars);
    char *(*string_convert_escaped_chars) (const char *string);
    char *(*string_mask_to_regex) (const char *mask);
    const char *(*string_regex_flags) (const char *regex, int default_flags,
                                       int *flags);
    int (*string_regcomp) (void *preg, const char *regex, int default_flags);
    int (*string_has_highlight) (const char *string,
                                 const char *highlight_words);
    int (*string_has_highlight_regex) (const char *string, const char *regex);
    char *(*string_replace_regex) (const char *string, void *regex,
                                   const char *replace,
                                   const char reference_char);
    char **(*string_split) (const char *string, const char *separators,
                            int keep_eol, int num_items_max, int *num_items);
    char **(*string_split_shell) (const char *string, int *num_items);
    void (*string_free_split) (char **split_string);
    char *(*string_build_with_split_string) (const char **split_string,
                                             const char *separator);
    char **(*string_split_command) (const char *command, char separator);
    void (*string_free_split_command) (char **split_command);
    char *(*string_format_size) (unsigned long long size);
    char *(*string_remove_color) (const char *string, const char *replacement);
    void (*string_encode_base64) (const char *from, int length, char *to);
    int (*string_decode_base64) (const char *from, char *to);
    int (*string_is_command_char) (const char *string);
    const char *(*string_input_for_buffer) (const char *string);
    char *(*string_eval_expression )(const char *expr,
                                     struct t_hashtable *pointers,
                                     struct t_hashtable *extra_vars,
                                     struct t_hashtable *options);

    /* UTF-8 strings */
    int (*utf8_has_8bits) (const char *string);
    int (*utf8_is_valid) (const char *string, char **error);
    void (*utf8_normalize) (char *string, char replacement);
    char *(*utf8_prev_char) (const char *string_start, const char *string);
    char *(*utf8_next_char) (const char *string);
    int (*utf8_char_int) (const char *string);
    int (*utf8_char_size) (const char *string);
    int (*utf8_strlen) (const char *string);
    int (*utf8_strnlen) (const char *string, int bytes);
    int (*utf8_strlen_screen) (const char *string);
    int (*utf8_charcmp) (const char *string1, const char *string2);
    int (*utf8_charcasecmp) (const char *string1, const char *string2);
    int (*utf8_char_size_screen) (const char *string);
    char *(*utf8_add_offset) (const char *string, int offset);
    int (*utf8_real_pos) (const char *string, int pos);
    int (*utf8_pos) (const char *string, int real_pos);
    char *(*utf8_strndup) (const char *string, int length);

    /* directories/files */
    int (*mkdir_home) (const char *directory, int mode);
    int (*mkdir) (const char *directory, int mode);
    int (*mkdir_parents) (const char *directory, int mode);
    void (*exec_on_files) (const char *directory, int hidden_files, void *data,
                           void (*callback)(void *data, const char *filename));
    char *(*file_get_content) (const char *filename);

    /* util */
    int (*util_timeval_cmp) (struct timeval *tv1, struct timeval *tv2);
    long (*util_timeval_diff) (struct timeval *tv1, struct timeval *tv2);
    void (*util_timeval_add) (struct timeval *tv, long interval);
    char *(*util_get_time_string) (const time_t *date);
    int (*util_version_number) (const char *version);

    /* sorted lists */
    struct t_weelist *(*list_new) ();
    struct t_weelist_item *(*list_add) (struct t_weelist *weelist,
                                        const char *data,
                                        const char *where,
                                        void *user_data);
    struct t_weelist_item *(*list_search) (struct t_weelist *weelist,
                                           const char *data);
    int (*list_search_pos) (struct t_weelist *weelist,
                            const char *data);
    struct t_weelist_item *(*list_casesearch) (struct t_weelist *weelist,
                                               const char *data);
    int (*list_casesearch_pos) (struct t_weelist *weelist,
                                const char *data);
    struct t_weelist_item *(*list_get) (struct t_weelist *weelist,
                                        int position);
    void (*list_set) (struct t_weelist_item *item, const char *value);
    struct t_weelist_item *(*list_next) (struct t_weelist_item *item);
    struct t_weelist_item *(*list_prev) (struct t_weelist_item *item);
    const char *(*list_string) (struct t_weelist_item *item);
    int (*list_size) (struct t_weelist *weelist);
    void (*list_remove) (struct t_weelist *weelist,
                         struct t_weelist_item *item);
    void (*list_remove_all) (struct t_weelist *weelist);
    void (*list_free) (struct t_weelist *weelist);

    /* hash tables */
    struct t_hashtable *(*hashtable_new) (int size,
                                          const char *type_keys,
                                          const char *type_values,
                                          unsigned long (*callback_hash_key)(struct t_hashtable *hashtable,
                                                                             const void *key),
                                          int (*callback_keycmp)(struct t_hashtable *hashtable,
                                                                 const void *key1,
                                                                 const void *key2));
    struct t_hashtable_item *(*hashtable_set_with_size) (struct t_hashtable *hashtable,
                                                         const void *key,
                                                         int key_size,
                                                         const void *value,
                                                         int value_size);
    struct t_hashtable_item *(*hashtable_set) (struct t_hashtable *hashtable,
                                               const void *key,
                                               const void *value);
    void *(*hashtable_get) (struct t_hashtable *hashtable, const void *key);
    int (*hashtable_has_key) (struct t_hashtable *hashtable, const void *key);
    void (*hashtable_map) (struct t_hashtable *hashtable,
                           void (*callback_map) (void *data,
                                                 struct t_hashtable *hashtable,
                                                 const void *key,
                                                 const void *value),
                           void *callback_map_data);
    void (*hashtable_map_string) (struct t_hashtable *hashtable,
                                  void (*callback_map) (void *data,
                                                        struct t_hashtable *hashtable,
                                                        const char *key,
                                                        const char *value),
                                  void *callback_map_data);
    struct t_hashtable *(*hashtable_dup) (struct t_hashtable *hashtable);
    int (*hashtable_get_integer) (struct t_hashtable *hashtable,
                                  const char *property);
    const char *(*hashtable_get_string) (struct t_hashtable *hashtable,
                                         const char *property);
    void (*hashtable_set_pointer) (struct t_hashtable *hashtable,
                                   const char *property,
                                   void *pointer);
    int (*hashtable_add_to_infolist) (struct t_hashtable *hashtable,
                                      struct t_infolist_item *infolist_item,
                                      const char *prefix);
    void (*hashtable_remove) (struct t_hashtable *hashtable, const void *key);
    void (*hashtable_remove_all) (struct t_hashtable *hashtable);
    void (*hashtable_free) (struct t_hashtable *hashtable);

    /* config files */
    struct t_config_file *(*config_new) (struct t_weechat_plugin *plugin,
                                         const char *name,
                                         int (*callback_reload)(void *data,
                                                                struct t_config_file *config_file),
                                         void *callback_reload_data);
    struct t_config_section *(*config_new_section) (struct t_config_file *config_file,
                                                    const char *name,
                                                    int user_can_add_options,
                                                    int user_can_delete_options,
                                                    int (*callback_read)(void *data,
                                                                         struct t_config_file *config_file,
                                                                         struct t_config_section *section,
                                                                         const char *option_name,
                                                                         const char *value),
                                                    void *callback_read_data,
                                                    int (*callback_write)(void *data,
                                                                          struct t_config_file *config_file,
                                                                          const char *section_name),
                                                    void *callback_write_data,
                                                    int (*callback_write_default)(void *data,
                                                                                  struct t_config_file *config_file,
                                                                                  const char *section_name),
                                                    void *callback_write_default_data,
                                                    int (*callback_create_option)(void *data,
                                                                                  struct t_config_file *config_file,
                                                                                  struct t_config_section *section,
                                                                                  const char *option_name,
                                                                                  const char *value),
                                                    void *callback_create_option_data,
                                                    int (*callback_delete_option)(void *data,
                                                                                  struct t_config_file *config_file,
                                                                                  struct t_config_section *section,
                                                                                  struct t_config_option *option),
                                                    void *callback_delete_option_data);
    struct t_config_section *(*config_search_section) (struct t_config_file *config_file,
                                                       const char *section_name);
    struct t_config_option *(*config_new_option) (struct t_config_file *config_file,
                                                  struct t_config_section *section,
                                                  const char *name,
                                                  const char *type,
                                                  const char *description,
                                                  const char *string_values,
                                                  int min,
                                                  int max,
                                                  const char *default_value,
                                                  const char *value,
                                                  int null_value_allowed,
                                                  int (*callback_check_value)(void *data,
                                                                              struct t_config_option *option,
                                                                              const char *value),
                                                  void *callback_check_value_data,
                                                  void (*callback_change)(void *data,
                                                                          struct t_config_option *option),
                                                  void *callback_change_data,
                                                  void (*callback_delete)(void *data,
                                                                          struct t_config_option *option),
                                                  void *callback_delete_data);
    struct t_config_option *(*config_search_option) (struct t_config_file *config_file,
                                                     struct t_config_section *section,
                                                     const char *option_name);
    void (*config_search_section_option) (struct t_config_file *config_file,
                                          struct t_config_section *section,
                                          const char *option_name,
                                          struct t_config_section **section_found,
                                          struct t_config_option **option_found);
    void (*config_search_with_string) (const char *option_name,
                                       struct t_config_file **config_file,
                                       struct t_config_section **section,
                                       struct t_config_option **option,
                                       char **pos_option_name);
    int (*config_string_to_boolean) (const char *text);
    int (*config_option_reset) (struct t_config_option *option,
                                int run_callback);
    int (*config_option_set) (struct t_config_option *option,
                              const char *value, int run_callback);
    int (*config_option_set_null) (struct t_config_option *option,
                                   int run_callback);
    int (*config_option_unset) (struct t_config_option *option);
    void (*config_option_rename) (struct t_config_option *option,
                                  const char *new_name);
    void *(*config_option_get_pointer) (struct t_config_option *option,
                                        const char *property);
    int (*config_option_is_null) (struct t_config_option *option);
    int (*config_option_default_is_null) (struct t_config_option *option);
    int (*config_boolean) (struct t_config_option *option);
    int (*config_boolean_default) (struct t_config_option *option);
    int (*config_integer) (struct t_config_option *option);
    int (*config_integer_default) (struct t_config_option *option);
    const char *(*config_string) (struct t_config_option *option);
    const char *(*config_string_default) (struct t_config_option *option);
    const char *(*config_color) (struct t_config_option *option);
    const char *(*config_color_default) (struct t_config_option *option);
    int (*config_write_option) (struct t_config_file *config_file,
                                struct t_config_option *option);
    int (*config_write_line) (struct t_config_file *config_file,
                              const char *option_name,
                              const char *value, ...);
    int (*config_write) (struct t_config_file *config_file);
    int (*config_read) (struct t_config_file *config_file);
    int (*config_reload) (struct t_config_file *config_file);
    void (*config_option_free) (struct t_config_option *option);
    void (*config_section_free_options) (struct t_config_section *section);
    void (*config_section_free) (struct t_config_section *section);
    void (*config_free) (struct t_config_file *config_file);
    struct t_config_option *(*config_get) (const char *option_name);
    const char *(*config_get_plugin) (struct t_weechat_plugin *plugin,
                                      const char *option_name);
    int (*config_is_set_plugin) (struct t_weechat_plugin *plugin,
                                 const char *option_name);
    int (*config_set_plugin) (struct t_weechat_plugin *plugin,
                              const char *option_name, const char *value);
    void (*config_set_desc_plugin) (struct t_weechat_plugin *plugin,
                                    const char *option_name,
                                    const char *description);
    int (*config_unset_plugin) (struct t_weechat_plugin *plugin,
                                const char *option_name);

    /* key bindings */
    int (*key_bind) (const char *context, struct t_hashtable *keys);
    int (*key_unbind) (const char *context, const char *key);

    /* display */
    const char *(*prefix) (const char *prefix);
    const char *(*color) (const char *color_name);
    void (*printf_date_tags) (struct t_gui_buffer *buffer, time_t date,
                              const char *tags, const char *message, ...);
    void (*printf_y) (struct t_gui_buffer *buffer, int y,
                      const char *message, ...);
    void (*log_printf) (const char *message, ...);

    /* hooks */
    struct t_hook *(*hook_command) (struct t_weechat_plugin *plugin,
                                    const char *command,
                                    const char *description,
                                    const char *args,
                                    const char *args_description,
                                    const char *completion,
                                    int (*callback)(void *data,
                                                    struct t_gui_buffer *buffer,
                                                    int argc, char **argv,
                                                    char **argv_eol),
                                    void *callback_data);
    struct t_hook *(*hook_command_run) (struct t_weechat_plugin *plugin,
                                        const char *command,
                                        int (*callback)(void *data,
                                                        struct t_gui_buffer *buffer,
                                                        const char *command),
                                        void *callback_data);
    struct t_hook *(*hook_timer) (struct t_weechat_plugin *plugin,
                                  long interval,
                                  int align_second,
                                  int max_calls,
                                  int (*callback)(void *data,
                                                  int remaining_calls),
                                  void *callback_data);
    struct t_hook *(*hook_fd) (struct t_weechat_plugin *plugin,
                               int fd,
                               int flag_read,
                               int flag_write,
                               int flag_exception,
                               int (*callback)(void *data, int fd),
                               void *callback_data);
    struct t_hook *(*hook_process) (struct t_weechat_plugin *plugin,
                                    const char *command,
                                    int timeout,
                                    int (*callback)(void *data,
                                                    const char *command,
                                                    int return_code,
                                                    const char *out,
                                                    const char *err),
                                    void *callback_data);
    struct t_hook *(*hook_process_hashtable) (struct t_weechat_plugin *plugin,
                                              const char *command,
                                              struct t_hashtable *options,
                                              int timeout,
                                              int (*callback)(void *data,
                                                              const char *command,
                                                              int return_code,
                                                              const char *out,
                                                              const char *err),
                                              void *callback_data);
    struct t_hook *(*hook_connect) (struct t_weechat_plugin *plugin,
                                    const char *proxy,
                                    const char *address,
                                    int port,
                                    int ipv6,
                                    int retry,
                                    void *gnutls_sess, void *gnutls_cb,
                                    int gnutls_dhkey_size,
                                    const char *gnutls_priorities,
                                    const char *local_hostname,
                                    int (*callback)(void *data,
                                                    int status,
                                                    int gnutls_rc,
                                                    int sock,
                                                    const char *error,
                                                    const char *ip_address),
                                    void *callback_data);
    struct t_hook *(*hook_print) (struct t_weechat_plugin *plugin,
                                  struct t_gui_buffer *buffer,
                                  const char *tags,
                                  const char *message,
                                  int strip_colors,
                                  int (*callback)(void *data,
                                                  struct t_gui_buffer *buffer,
                                                  time_t date,
                                                  int tags_count,
                                                  const char **tags,
                                                  int displayed,
                                                  int highlight,
                                                  const char *prefix,
                                                  const char *message),
                                  void *callback_data);
    struct t_hook *(*hook_signal) (struct t_weechat_plugin *plugin,
                                   const char *signal,
                                   int (*callback)(void *data,
                                                   const char *signal,
                                                   const char *type_data,
                                                   void *signal_data),
                                   void *callback_data);
    int (*hook_signal_send) (const char *signal, const char *type_data,
                             void *signal_data);
    struct t_hook *(*hook_hsignal) (struct t_weechat_plugin *plugin,
                                    const char *signal,
                                    int (*callback)(void *data,
                                                    const char *signal,
                                                    struct t_hashtable *hashtable),
                                    void *callback_data);
    int (*hook_hsignal_send) (const char *signal,
                              struct t_hashtable *hashtable);
    struct t_hook *(*hook_config) (struct t_weechat_plugin *plugin,
                                   const char *option,
                                   int (*callback)(void *data,
                                                   const char *option,
                                                   const char *value),
                                   void *callback_data);
    struct t_hook *(*hook_completion) (struct t_weechat_plugin *plugin,
                                       const char *completion_item,
                                       const char *description,
                                       int (*callback)(void *data,
                                                       const char *completion_item,
                                                       struct t_gui_buffer *buffer,
                                                       struct t_gui_completion *completion),
                                       void *callback_data);
    const char *(*hook_completion_get_string) (struct t_gui_completion *completion,
                                               const char *property);
    void (*hook_completion_list_add) (struct t_gui_completion *completion,
                                      const char *word,
                                      int nick_completion,
                                      const char *where);
    struct t_hook *(*hook_modifier) (struct t_weechat_plugin *plugin,
                                     const char *modifier,
                                     char *(*callback)(void *data,
                                                       const char *modifier,
                                                       const char *modifier_data,
                                                       const char *string),
                                     void *callback_data);
    char *(*hook_modifier_exec) (struct t_weechat_plugin *plugin,
                                 const char *modifier,
                                 const char *modifier_data,
                                 const char *string);
    struct t_hook *(*hook_info) (struct t_weechat_plugin *plugin,
                                 const char *info_name,
                                 const char *description,
                                 const char *args_description,
                                 const char *(*callback)(void *data,
                                                         const char *info_name,
                                                         const char *arguments),
                                 void *callback_data);
    struct t_hook *(*hook_info_hashtable) (struct t_weechat_plugin *plugin,
                                           const char *info_name,
                                           const char *description,
                                           const char *args_description,
                                           const char *output_description,
                                           struct t_hashtable *(*callback)(void *data,
                                                                           const char *info_name,
                                                                           struct t_hashtable *hashtable),
                                           void *callback_data);
    struct t_hook *(*hook_infolist) (struct t_weechat_plugin *plugin,
                                     const char *infolist_name,
                                     const char *description,
                                     const char *pointer_description,
                                     const char *args_description,
                                     struct t_infolist *(*callback)(void *data,
                                                                    const char *infolist_name,
                                                                    void *pointer,
                                                                    const char *arguments),
                                     void *callback_data);
    struct t_hook *(*hook_hdata) (struct t_weechat_plugin *plugin,
                                  const char *hdata_name,
                                  const char *description,
                                  struct t_hdata *(*callback)(void *data,
                                                              const char *hdata_name),
                                  void *callback_data);
    struct t_hook *(*hook_focus) (struct t_weechat_plugin *plugin,
                                  const char *area,
                                  struct t_hashtable *(*callback)(void *data,
                                                                  struct t_hashtable *info),
                                  void *callback_data);
    void (*hook_set) (struct t_hook *hook, const char *property,
                      const char *value);
    void (*unhook) (struct t_hook *hook);
    void (*unhook_all) (struct t_weechat_plugin *plugin);

    /* buffers */
    struct t_gui_buffer *(*buffer_new) (struct t_weechat_plugin *plugin,
                                        const char *name,
                                        int (*input_callback)(void *data,
                                                              struct t_gui_buffer *buffer,
                                                              const char *input_data),
                                        void *input_callback_data,
                                        int (*close_callback)(void *data,
                                                              struct t_gui_buffer *buffer),
                                        void *close_callback_data);
    struct t_gui_buffer *(*buffer_search) (const char *plugin, const char *name);
    struct t_gui_buffer *(*buffer_search_main) ();
    void (*buffer_clear) (struct t_gui_buffer *buffer);
    void (*buffer_close) (struct t_gui_buffer *buffer);
    void (*buffer_merge) (struct t_gui_buffer *buffer,
                           struct t_gui_buffer *target_buffer);
    void (*buffer_unmerge) (struct t_gui_buffer *buffer, int number);
    int (*buffer_get_integer) (struct t_gui_buffer *buffer,
                               const char *property);
    const char *(*buffer_get_string) (struct t_gui_buffer *buffer,
                                      const char *property);
    void *(*buffer_get_pointer) (struct t_gui_buffer *buffer,
                                 const char *property);
    void (*buffer_set) (struct t_gui_buffer *buffer, const char *property,
                        const char *value);
    void (*buffer_set_pointer) (struct t_gui_buffer *buffer,
                                const char *property, void *pointer);
    char *(*buffer_string_replace_local_var) (struct t_gui_buffer *buffer,
                                              const char *string);
    int (*buffer_match_list) (struct t_gui_buffer *buffer, const char *string);

    /* windows */
    struct t_gui_window *(*window_search_with_buffer) (struct t_gui_buffer *buffer);
    int (*window_get_integer) (struct t_gui_window *window,
                               const char *property);
    const char *(*window_get_string) (struct t_gui_window *window,
                                      const char *property);
    void *(*window_get_pointer) (struct t_gui_window *window,
                                 const char *property);
    void (*window_set_title) (const char *title);

    /* nicklist */
    struct t_gui_nick_group *(*nicklist_add_group) (struct t_gui_buffer *buffer,
                                                    struct t_gui_nick_group *parent_group,
                                                    const char *name,
                                                    const char *color,
                                                    int visible);
    struct t_gui_nick_group *(*nicklist_search_group) (struct t_gui_buffer *buffer,
                                                       struct t_gui_nick_group *from_group,
                                                       const char *name);
    struct t_gui_nick *(*nicklist_add_nick) (struct t_gui_buffer *buffer,
                                             struct t_gui_nick_group *group,
                                             const char *name,
                                             const char *color,
                                             const char *prefix,
                                             const char *prefix_color,
                                             int visible);
    struct t_gui_nick *(*nicklist_search_nick) (struct t_gui_buffer *buffer,
                                                struct t_gui_nick_group *from_group,
                                                const char *name);
    void (*nicklist_remove_group) (struct t_gui_buffer *buffer,
                                   struct t_gui_nick_group *group);
    void (*nicklist_remove_nick) (struct t_gui_buffer *buffer,
                                  struct t_gui_nick *nick);
    void (*nicklist_remove_all) (struct t_gui_buffer *buffer);
    void (*nicklist_get_next_item) (struct t_gui_buffer *buffer,
                                    struct t_gui_nick_group **group,
                                    struct t_gui_nick **nick);
    int (*nicklist_group_get_integer) (struct t_gui_buffer *buffer,
                                       struct t_gui_nick_group *group,
                                       const char *property);
    const char *(*nicklist_group_get_string) (struct t_gui_buffer *buffer,
                                              struct t_gui_nick_group *group,
                                              const char *property);
    void *(*nicklist_group_get_pointer) (struct t_gui_buffer *buffer,
                                         struct t_gui_nick_group *group,
                                         const char *property);
    void (*nicklist_group_set) (struct t_gui_buffer *buffer,
                                struct t_gui_nick_group *group,
                                const char *property, const char *value);
    int (*nicklist_nick_get_integer) (struct t_gui_buffer *buffer,
                                      struct t_gui_nick *nick,
                                      const char *property);
    const char *(*nicklist_nick_get_string) (struct t_gui_buffer *buffer,
                                             struct t_gui_nick *nick,
                                             const char *property);
    void *(*nicklist_nick_get_pointer) (struct t_gui_buffer *buffer,
                                        struct t_gui_nick *nick,
                                        const char *property);
    void (*nicklist_nick_set) (struct t_gui_buffer *buffer,
                               struct t_gui_nick *nick,
                               const char *property, const char *value);

    /* bars */
    struct t_gui_bar_item *(*bar_item_search) (const char *name);
    struct t_gui_bar_item *(*bar_item_new) (struct t_weechat_plugin *plugin,
                                            const char *name,
                                            char *(*build_callback)(void *data,
                                                                    struct t_gui_bar_item *item,
                                                                    struct t_gui_window *window,
                                                                    struct t_gui_buffer *buffer,
                                                                    struct t_hashtable *extra_info),
                                            void *build_callback_data);
    void (*bar_item_update) (const char *name);
    void (*bar_item_remove) (struct t_gui_bar_item *item);
    struct t_gui_bar *(*bar_search) (const char *name);
    struct t_gui_bar *(*bar_new) (const char *name,
                                  const char *hidden,
                                  const char *priority,
                                  const char *type,
                                  const char *condition,
                                  const char *position,
                                  const char *filling_top_bottom,
                                  const char *filling_left_right,
                                  const char *size,
                                  const char *size_max,
                                  const char *color_fg,
                                  const char *color_delim,
                                  const char *color_bg,
                                  const char *separator,
                                  const char *items);
    int (*bar_set) (struct t_gui_bar *bar, const char *property,
                    const char *value);
    void (*bar_update) (const char *name);
    void (*bar_remove) (struct t_gui_bar *bar);

    /* command */
    void (*command) (struct t_weechat_plugin *plugin,
                     struct t_gui_buffer *buffer, const char *command);

    /* network */
    int (*network_pass_proxy) (const char *proxy, int sock,
                               const char *address, int port);
    int (*network_connect_to) (const char *proxy,
                               struct sockaddr *address,
                               socklen_t address_length);

    /* infos */
    const char *(*info_get) (struct t_weechat_plugin *plugin,
                             const char *info_name,
                             const char *arguments);
    struct t_hashtable *(*info_get_hashtable) (struct t_weechat_plugin *plugin,
                                               const char *info_name,
                                               struct t_hashtable *hashtable);

    /* infolists */
    struct t_infolist *(*infolist_new) ();
    struct t_infolist_item *(*infolist_new_item) (struct t_infolist *infolist);
    struct t_infolist_var *(*infolist_new_var_integer) (struct t_infolist_item *item,
                                                        const char *name,
                                                        int value);
    struct t_infolist_var *(*infolist_new_var_string) (struct t_infolist_item *item,
                                                       const char *name,
                                                       const char *value);
    struct t_infolist_var *(*infolist_new_var_pointer) (struct t_infolist_item *item,
                                                        const char *name,
                                                        void *pointer);
    struct t_infolist_var *(*infolist_new_var_buffer) (struct t_infolist_item *item,
                                                       const char *name,
                                                       void *pointer,
                                                       int size);
    struct t_infolist_var *(*infolist_new_var_time) (struct t_infolist_item *item,
                                                     const char *name,
                                                     time_t time);
    struct t_infolist_var *(*infolist_search_var) (struct t_infolist *infolist,
                                                   const char *name);
    struct t_infolist *(*infolist_get) (struct t_weechat_plugin *plugin,
                                        const char *infolist_name,
                                        void *pointer,
                                        const char *arguments);
    int (*infolist_next) (struct t_infolist *infolist);
    int (*infolist_prev) (struct t_infolist *infolist);
    void (*infolist_reset_item_cursor) (struct t_infolist *infolist);
    const char *(*infolist_fields) (struct t_infolist *infolist);
    int (*infolist_integer) (struct t_infolist *infolist, const char *var);
    const char *(*infolist_string) (struct t_infolist *infolist, const char *var);
    void *(*infolist_pointer) (struct t_infolist *infolist, const char *var);
    void *(*infolist_buffer) (struct t_infolist *infolist, const char *var,
                              int *size);
    time_t (*infolist_time) (struct t_infolist *infolist, const char *var);
    void (*infolist_free) (struct t_infolist *infolist);

    /* hdata */
    struct t_hdata *(*hdata_new) (struct t_weechat_plugin *plugin,
                                  const char *hdata_name, const char *var_prev,
                                  const char *var_next,
                                  int create_allowed, int delete_allowed,
                                  int (*callback_update)(void *data,
                                                         struct t_hdata *hdata,
                                                         void *pointer,
                                                         struct t_hashtable *hashtable),
                                  void *callback_update_data);
    void (*hdata_new_var) (struct t_hdata *hdata, const char *name, int offset,
                           int type, int update_allowed, const char *array_size,
                           const char *hdata_name);
    void (*hdata_new_list) (struct t_hdata *hdata, const char *name,
                            void *pointer);
    struct t_hdata *(*hdata_get) (struct t_weechat_plugin *plugin,
                                  const char *hdata_name);
    int (*hdata_get_var_offset) (struct t_hdata *hdata, const char *name);
    int (*hdata_get_var_type) (struct t_hdata *hdata, const char *name);
    const char *(*hdata_get_var_type_string) (struct t_hdata *hdata,
                                              const char *name);
    int (*hdata_get_var_array_size) (struct t_hdata *hdata, void *pointer,
                                     const char *name);
    const char *(*hdata_get_var_array_size_string) (struct t_hdata *hdata,
                                                    void *pointer,
                                                    const char *name);
    const char *(*hdata_get_var_hdata) (struct t_hdata *hdata,
                                        const char *name);
    void *(*hdata_get_var) (struct t_hdata *hdata, void *pointer,
                            const char *name);
    void *(*hdata_get_var_at_offset) (struct t_hdata *hdata, void *pointer,
                                      int offset);
    void *(*hdata_get_list) (struct t_hdata *hdata, const char *name);
    int (*hdata_check_pointer) (struct t_hdata *hdata, void *list,
                                void *pointer);
    void *(*hdata_move) (struct t_hdata *hdata, void *pointer, int count);
    void *(*hdata_search) (struct t_hdata *hdata, void *pointer,
                           const char *search, int move);
    char (*hdata_char) (struct t_hdata *hdata, void *pointer,
                        const char *name);
    int (*hdata_integer) (struct t_hdata *hdata, void *pointer,
                          const char *name);
    long (*hdata_long) (struct t_hdata *hdata, void *pointer,
                        const char *name);
    const char *(*hdata_string) (struct t_hdata *hdata, void *pointer,
                                 const char *name);
    void *(*hdata_pointer) (struct t_hdata *hdata, void *pointer,
                            const char *name);
    time_t (*hdata_time) (struct t_hdata *hdata, void *pointer,
                          const char *name);
    struct t_hashtable *(*hdata_hashtable) (struct t_hdata *hdata,
                                            void *pointer, const char *name);
    int (*hdata_set) (struct t_hdata *hdata, void *pointer, const char *name,
                      const char *value);
    int (*hdata_update) (struct t_hdata *hdata, void *pointer,
                         struct t_hashtable *hashtable);
    const char *(*hdata_get_string) (struct t_hdata *hdata,
                                     const char *property);

    /* upgrade */
    struct t_upgrade_file *(*upgrade_new) (const char *filename,
                                           int write);
    int (*upgrade_write_object) (struct t_upgrade_file *upgrade_file,
                                 int object_id,
                                 struct t_infolist *infolist);
    int (*upgrade_read) (struct t_upgrade_file *upgrade_file,
                         int (*callback_read)(void *data,
                                              struct t_upgrade_file *upgrade_file,
                                              int object_id,
                                              struct t_infolist *infolist),
                         void *callback_read_data);
    void (*upgrade_close) (struct t_upgrade_file *upgrade_file);
};

extern int weechat_plugin_init (struct t_weechat_plugin *plugin,
                                int argc, char *argv[]);
extern int weechat_plugin_end (struct t_weechat_plugin *plugin);

/* macros for easy call to plugin API */

/* plugins */
#define weechat_plugin_get_name(__plugin)                               \
    weechat_plugin->plugin_get_name(__plugin)

/* strings */
#define weechat_charset_set(__charset)                                  \
    weechat_plugin->charset_set(weechat_plugin, __charset)
#define weechat_iconv_to_internal(__charset, __string)                  \
    weechat_plugin->iconv_to_internal(__charset, __string)
#define weechat_iconv_from_internal(__charset, __string)                \
    weechat_plugin->iconv_from_internal(__charset, __string)
#ifndef __WEECHAT_H
#ifndef _
#define _(string) weechat_plugin->gettext(string)
#endif /* _ */
#ifndef N_
#define N_(string) (string)
#endif /* N_ */
#ifndef NG_
#define NG_(single,plural,number)                                       \
    weechat_plugin->ngettext(single, plural, number)
#endif /* NG_ */
#endif /* __WEECHAT_H */
#define weechat_gettext(string) weechat_plugin->gettext(string)
#define weechat_ngettext(single,plural,number)                          \
    weechat_plugin->ngettext(single, plural, number)
#define weechat_strndup(__string, __length)                             \
    weechat_plugin->strndup(__string, __length)
#define weechat_string_tolower(__string)                                \
    weechat_plugin->string_tolower(__string)
#define weechat_string_toupper(__string)                                \
    weechat_plugin->string_toupper(__string)
#define weechat_strcasecmp(__string1, __string2)                        \
    weechat_plugin->strcasecmp(__string1, __string2)
#define weechat_strcasecmp_range(__string1, __string2, __range)         \
    weechat_plugin->strcasecmp_range(__string1, __string2, __range)
#define weechat_strncasecmp(__string1, __string2, __max)                \
    weechat_plugin->strncasecmp(__string1, __string2, __max)
#define weechat_strncasecmp_range(__string1, __string2, __max, __range) \
    weechat_plugin->strncasecmp_range(__string1, __string2, __max,      \
                                      __range)
#define weechat_strcmp_ignore_chars(__string1, __string2,               \
                                    __chars_ignored, __case_sensitive)  \
    weechat_plugin->strcmp_ignore_chars(__string1, __string2,           \
                                        __chars_ignored,                \
                                        __case_sensitive)
#define weechat_strcasestr(__string, __search)                          \
    weechat_plugin->strcasestr(__string, __search)
#define weechat_strlen_screen(__string)                                 \
    weechat_plugin->strlen_screen(__string)
#define weechat_string_match(__string, __mask, __case_sensitive)        \
    weechat_plugin->string_match(__string, __mask, __case_sensitive)
#define weechat_string_replace(__string, __search, __replace)           \
    weechat_plugin->string_replace(__string, __search, __replace)
#define weechat_string_expand_home(__path)      \
    weechat_plugin->string_expand_home(__path)
#define weechat_string_remove_quotes(__string, __quotes)                \
    weechat_plugin->string_remove_quotes(__string, __quotes)
#define weechat_string_strip(__string, __left, __right, __chars)        \
    weechat_plugin->string_strip(__string, __left, __right, __chars)
#define weechat_string_convert_escaped_chars(__string)                  \
    weechat_plugin->string_convert_escaped_chars(__string)
#define weechat_string_mask_to_regex(__mask)                            \
    weechat_plugin->string_mask_to_regex(__mask)
#define weechat_string_regex_flags(__regex, __default_flags, __flags)   \
    weechat_plugin->string_regex_flags(__regex, __default_flags,        \
                                       __flags)
#define weechat_string_regcomp(__preg, __regex, __default_flags)        \
    weechat_plugin->string_regcomp(__preg, __regex, __default_flags)
#define weechat_string_has_highlight(__string, __highlight_words)       \
    weechat_plugin->string_has_highlight(__string, __highlight_words)
#define weechat_string_has_highlight_regex(__string, __regex)           \
    weechat_plugin->string_has_highlight_regex(__string, __regex)
#define weechat_string_replace_regex(__string, __regex, __replace,      \
                                     __reference_char)                  \
    weechat_plugin->string_replace_regex(__string, __regex, __replace,  \
                                         __reference_char)
#define weechat_string_split(__string, __separator, __eol, __max,       \
                             __num_items)                               \
    weechat_plugin->string_split(__string, __separator, __eol,          \
                                 __max, __num_items)
#define weechat_string_split_shell(__string, __num_items)               \
    weechat_plugin->string_split_shell(__string, __num_items)
#define weechat_string_free_split(__split_string)                       \
    weechat_plugin->string_free_split(__split_string)
#define weechat_string_build_with_split_string(__split_string,          \
                                               __separator)             \
    weechat_plugin->string_build_with_split_string(__split_string,      \
                                                   __separator)
#define weechat_string_split_command(__command, __separator)            \
    weechat_plugin->string_split_command(__command, __separator)
#define weechat_string_free_split_command(__split_command)              \
    weechat_plugin->string_free_split_command(__split_command)
#define weechat_string_format_size(__size)                              \
    weechat_plugin->string_format_size(__size)
#define weechat_string_remove_color(__string, __replacement)            \
    weechat_plugin->string_remove_color(__string, __replacement)
#define weechat_string_encode_base64(__from, __length, __to)            \
    weechat_plugin->string_encode_base64(__from, __length, __to)
#define weechat_string_decode_base64(__from, __to)                      \
    weechat_plugin->string_decode_base64(__from, __to)
#define weechat_string_is_command_char(__string)                        \
    weechat_plugin->string_is_command_char(__string)
#define weechat_string_input_for_buffer(__string)                       \
    weechat_plugin->string_input_for_buffer(__string)
#define weechat_string_eval_expression(__expr, __pointers,              \
                                       __extra_vars, __options)         \
    weechat_plugin->string_eval_expression(__expr, __pointers,          \
                                           __extra_vars, __options)

/* UTF-8 strings */
#define weechat_utf8_has_8bits(__string)                                \
    weechat_plugin->utf8_has_8bits(__string)
#define weechat_utf8_is_valid(__string, __error)                        \
    weechat_plugin->utf8_is_valid(__string, __error)
#define weechat_utf8_normalize(__string, __char)                        \
    weechat_plugin->utf8_normalize(__string, __char)
#define weechat_utf8_prev_char(__start, __string)                       \
    weechat_plugin->utf8_prev_char(__start, __string)
#define weechat_utf8_next_char(__string)                                \
    weechat_plugin->utf8_next_char(__string)
#define weechat_utf8_char_int(__string)                                 \
    weechat_plugin->utf8_char_int(__string)
#define weechat_utf8_char_size(__string)                                \
    weechat_plugin->utf8_char_size(__string)
#define weechat_utf8_strlen(__string)                                   \
    weechat_plugin->utf8_strlen(__string)
#define weechat_utf8_strnlen(__string, __bytes)                         \
    weechat_plugin->utf8_strnlen(__string, __bytes)
#define weechat_utf8_strlen_screen(__string)                            \
    weechat_plugin->utf8_strlen_screen(__string)
#define weechat_utf8_charcmp(__string1, __string2)                      \
    weechat_plugin->utf8_charcmp(__string1, __string2)
#define weechat_utf8_charcasecmp(__string1, __string2)                  \
    weechat_plugin->utf8_charcasecmp(__string1, __string2)
#define weechat_utf8_char_size_screen(__string)                         \
    weechat_plugin->utf8_char_size_screen(__string)
#define weechat_utf8_add_offset(__string, __offset)                     \
    weechat_plugin->utf8_add_offset(__string, __offset)
#define weechat_utf8_real_pos(__string, __pos)                          \
    weechat_plugin->utf8_real_pos(__string, __pos)
#define weechat_utf8_pos(__string, __real_pos)                          \
    weechat_plugin->utf8_pos(__string, __real_pos)
#define weechat_utf8_strndup(__string, __length)                        \
    weechat_plugin->utf8_strndup(__string, __length)

/* directories */
#define weechat_mkdir_home(__directory, __mode)                         \
    weechat_plugin->mkdir_home(__directory, __mode)
#define weechat_mkdir(__directory, __mode)                              \
    weechat_plugin->mkdir(__directory, __mode)
#define weechat_mkdir_parents(__directory, __mode)                      \
    weechat_plugin->mkdir_parents(__directory, __mode)
#define weechat_exec_on_files(__directory, __hidden_files, __data,      \
                              __callback)                               \
    weechat_plugin->exec_on_files(__directory, __hidden_files, __data,  \
                                  __callback)
#define weechat_file_get_content(__filename)                            \
    weechat_plugin->file_get_content(__filename)

/* util */
#define weechat_util_timeval_cmp(__time1, __time2)                      \
    weechat_plugin->util_timeval_cmp(__time1, __time2)
#define weechat_util_timeval_diff(__time1, __time2)                     \
    weechat_plugin->util_timeval_diff(__time1, __time2)
#define weechat_util_timeval_add(__time, __interval)                    \
    weechat_plugin->util_timeval_add(__time, __interval)
#define weechat_util_get_time_string(__date)                            \
    weechat_plugin->util_get_time_string(__date)
#define weechat_util_version_number(__version)                          \
    weechat_plugin->util_version_number(__version)

/* sorted list */
#define weechat_list_new()                                              \
    weechat_plugin->list_new()
#define weechat_list_add(__list, __string, __where, __user_data)        \
    weechat_plugin->list_add(__list, __string, __where, __user_data)
#define weechat_list_search(__list, __string)                           \
    weechat_plugin->list_search(__list, __string)
#define weechat_list_search_pos(__list, __string)                       \
    weechat_plugin->list_search_pos(__list, __string)
#define weechat_list_casesearch(__list, __string)                       \
    weechat_plugin->list_casesearch(__list, __string)
#define weechat_list_casesearch_pos(__list, __string)                   \
    weechat_plugin->list_casesearch_pos(__list, __string)
#define weechat_list_get(__list, __index)                               \
    weechat_plugin->list_get(__list, __index)
#define weechat_list_set(__item, __value)                               \
    weechat_plugin->list_set(__item, __value)
#define weechat_list_next(__item)                                       \
    weechat_plugin->list_next(__item)
#define weechat_list_prev(__item)                                       \
    weechat_plugin->list_prev(__item)
#define weechat_list_string(__item)                                     \
    weechat_plugin->list_string(__item)
#define weechat_list_size(__list)                                       \
    weechat_plugin->list_size(__list)
#define weechat_list_remove(__list, __item)                             \
    weechat_plugin->list_remove(__list, __item)
#define weechat_list_remove_all(__list)                                 \
    weechat_plugin->list_remove_all(__list)
#define weechat_list_free(__list)                                       \
    weechat_plugin->list_free(__list)

/* hash tables */
#define weechat_hashtable_new(__size, __type_keys, __type_values,       \
                              __hash_key_cb, __keycmp_cb)               \
    weechat_plugin->hashtable_new(__size, __type_keys, __type_values,   \
                                  __hash_key_cb, __keycmp_cb)
#define weechat_hashtable_set_with_size(__hashtable, __key, __key_size, \
                                        __value, __value_size)          \
    weechat_plugin->hashtable_set_with_size(__hashtable, __key,         \
                                            __key_size, __value,        \
                                            __value_size)
#define weechat_hashtable_set(__hashtable, __key, __value)              \
    weechat_plugin->hashtable_set(__hashtable, __key, __value)
#define weechat_hashtable_get(__hashtable, __key)                       \
    weechat_plugin->hashtable_get(__hashtable, __key)
#define weechat_hashtable_has_key(__hashtable, __key)                   \
    weechat_plugin->hashtable_has_key(__hashtable, __key)
#define weechat_hashtable_map(__hashtable, __cb_map, __cb_map_data)     \
    weechat_plugin->hashtable_map(__hashtable, __cb_map, __cb_map_data)
#define weechat_hashtable_map_string(__hashtable, __cb_map,             \
                                     __cb_map_data)                     \
    weechat_plugin->hashtable_map_string(__hashtable, __cb_map,         \
                                         __cb_map_data)
#define weechat_hashtable_dup(__hashtable)                              \
    weechat_plugin->hashtable_dup(__hashtable)
#define weechat_hashtable_get_integer(__hashtable, __property)          \
    weechat_plugin->hashtable_get_integer(__hashtable, __property)
#define weechat_hashtable_get_string(__hashtable, __property)           \
    weechat_plugin->hashtable_get_string(__hashtable, __property)
#define weechat_hashtable_set_pointer(__hashtable, __property,          \
                                      __pointer)                        \
    weechat_plugin->hashtable_set_pointer(__hashtable, __property,      \
                                          __pointer)
#define weechat_hashtable_add_to_infolist(__hashtable, __infolist_item, \
                                          __prefix)                     \
    weechat_plugin->hashtable_add_to_infolist(__hashtable,              \
                                              __infolist_item,          \
                                              __prefix)
#define weechat_hashtable_remove(__hashtable, __key)                    \
    weechat_plugin->hashtable_remove(__hashtable, __key)
#define weechat_hashtable_remove_all(__hashtable)                       \
    weechat_plugin->hashtable_remove_all(__hashtable)
#define weechat_hashtable_free(__hashtable)                             \
    weechat_plugin->hashtable_free(__hashtable)

/* config files */
#define weechat_config_new(__name, __callback_reload,                   \
                           __callback_reload_data)                      \
    weechat_plugin->config_new(weechat_plugin, __name,                  \
                               __callback_reload,                       \
                               __callback_reload_data)
#define weechat_config_new_section(__config, __name,                    \
                                   __user_can_add_options,              \
                                   __user_can_delete_options,           \
                                   __cb_read, __cb_read_data,           \
                                   __cb_write_std, __cb_write_std_data, \
                                   __cb_write_def, __cb_write_def_data, \
                                   __cb_create_option,                  \
                                   __cb_create_option_data,             \
                                   __cb_delete_option,                  \
                                   __cb_delete_option_data)             \
    weechat_plugin->config_new_section(__config, __name,                \
                                       __user_can_add_options,          \
                                       __user_can_delete_options,       \
                                       __cb_read, __cb_read_data,       \
                                       __cb_write_std,                  \
                                       __cb_write_std_data,             \
                                       __cb_write_def,                  \
                                       __cb_write_def_data,             \
                                       __cb_create_option,              \
                                       __cb_create_option_data,         \
                                       __cb_delete_option,              \
                                       __cb_delete_option_data)
#define weechat_config_search_section(__config, __name)                 \
    weechat_plugin->config_search_section(__config, __name)
#define weechat_config_new_option(__config, __section, __name, __type,  \
                                  __desc, __string_values, __min,       \
                                  __max, __default, __value,            \
                                  __null_value_allowed,                 \
                                  __callback_check,                     \
                                  __callback_check_data,                \
                                  __callback_change,                    \
                                  __callback_change_data,               \
                                  __callback_delete,                    \
                                  __callback_delete_data)               \
    weechat_plugin->config_new_option(__config, __section, __name,      \
                                      __type, __desc, __string_values,  \
                                      __min, __max, __default, __value, \
                                      __null_value_allowed,             \
                                      __callback_check,                 \
                                      __callback_check_data,            \
                                      __callback_change,                \
                                      __callback_change_data,           \
                                      __callback_delete,                \
                                      __callback_delete_data)
#define weechat_config_search_option(__config, __section, __name)       \
    weechat_plugin->config_search_option(__config, __section, __name)
#define weechat_config_search_section_option(__config, __section,       \
                                             __name, __section_found,   \
                                             __option_found)            \
    weechat_plugin->config_search_section_option(__config, __section,   \
                                                 __name,                \
                                                 __section_found,       \
                                                 __option_found);
#define weechat_config_search_with_string(__name, __config, __section,  \
                                          __option, __pos_option)       \
    weechat_plugin->config_search_with_string(__name, __config,         \
                                              __section, __option,      \
                                              __pos_option);
#define weechat_config_string_to_boolean(__string)                      \
    weechat_plugin->config_string_to_boolean(__string)
#define weechat_config_option_reset(__option, __run_callback)           \
    weechat_plugin->config_option_reset(__option, __run_callback)
#define weechat_config_option_set(__option, __value, __run_callback)    \
    weechat_plugin->config_option_set(__option, __value,                \
                                      __run_callback)
#define weechat_config_option_set_null(__option, __run_callback)        \
    weechat_plugin->config_option_set_null(__option, __run_callback)
#define weechat_config_option_unset(__option)                           \
    weechat_plugin->config_option_unset(__option)
#define weechat_config_option_rename(__option, __new_name)              \
    weechat_plugin->config_option_rename(__option, __new_name)
#define weechat_config_option_get_pointer(__option, __property)         \
    weechat_plugin->config_option_get_pointer(__option, __property)
#define weechat_config_option_is_null(__option)                         \
    weechat_plugin->config_option_is_null(__option)
#define weechat_config_option_default_is_null(__option)                 \
    weechat_plugin->config_option_default_is_null(__option)
#define weechat_config_boolean(__option)                                \
    weechat_plugin->config_boolean(__option)
#define weechat_config_boolean_default(__option)                        \
    weechat_plugin->config_boolean_default(__option)
#define weechat_config_integer(__option)                                \
    weechat_plugin->config_integer(__option)
#define weechat_config_integer_default(__option)                        \
    weechat_plugin->config_integer_default(__option)
#define weechat_config_string(__option)                                 \
    weechat_plugin->config_string(__option)
#define weechat_config_string_default(__option)                         \
    weechat_plugin->config_string_default(__option)
#define weechat_config_color(__option)                                  \
    weechat_plugin->config_color(__option)
#define weechat_config_color_default(__option)                          \
    weechat_plugin->config_color_default(__option)
#define weechat_config_write_option(__config, __option)                 \
    weechat_plugin->config_write_option(__config, __option)
#define weechat_config_write_line(__config, __option, __value...)       \
    weechat_plugin->config_write_line(__config, __option, ##__value)
#define weechat_config_write(__config)                                  \
    weechat_plugin->config_write(__config)
#define weechat_config_read(__config)                                   \
    weechat_plugin->config_read(__config)
#define weechat_config_reload(__config)                                 \
    weechat_plugin->config_reload(__config)
#define weechat_config_option_free(__option)                            \
    weechat_plugin->config_option_free(__option)
#define weechat_config_section_free_options(__section)                  \
    weechat_plugin->config_section_free_options(__section)
#define weechat_config_section_free(__section)                          \
    weechat_plugin->config_section_free(__section)
#define weechat_config_free(__config)                                   \
    weechat_plugin->config_free(__config)
#define weechat_config_get(__option)                                    \
    weechat_plugin->config_get(__option)
#define weechat_config_get_plugin(__option)                             \
    weechat_plugin->config_get_plugin(weechat_plugin, __option)
#define weechat_config_is_set_plugin(__option)                          \
    weechat_plugin->config_is_set_plugin(weechat_plugin, __option)
#define weechat_config_set_plugin(__option, __value)                    \
    weechat_plugin->config_set_plugin(weechat_plugin, __option,         \
                                      __value)
#define weechat_config_set_desc_plugin(__option, __description)         \
    weechat_plugin->config_set_desc_plugin(weechat_plugin, __option,    \
                                      __description)
#define weechat_config_unset_plugin(__option)                           \
    weechat_plugin->config_unset_plugin(weechat_plugin, __option)

/* key bindings */
#define weechat_key_bind(__context, __keys)                             \
    weechat_plugin->key_bind(__context, __keys)
#define weechat_key_unbind(__context, __key)                            \
    weechat_plugin->key_unbind(__context, __key)

/* display */
#define weechat_prefix(__prefix)                                        \
    weechat_plugin->prefix(__prefix)
#define weechat_color(__color_name)                                     \
    weechat_plugin->color(__color_name)
#define weechat_printf(__buffer, __message, __argz...)                  \
    weechat_plugin->printf_date_tags(__buffer, 0, NULL, __message,      \
                                     ##__argz)
#define weechat_printf_date(__buffer, __date, __message, __argz...)     \
    weechat_plugin->printf_date_tags(__buffer, __date, NULL,            \
                                     __message, ##__argz)
#define weechat_printf_tags(__buffer, __tags, __message, __argz...)     \
    weechat_plugin->printf_date_tags(__buffer, 0, __tags, __message,    \
                                     ##__argz)
#define weechat_printf_date_tags(__buffer, __date, __tags, __message,   \
                                 __argz...)                             \
    weechat_plugin->printf_date_tags(__buffer, __date, __tags,          \
                                     __message, ##__argz)
#define weechat_printf_y(__buffer, __y, __message, __argz...)           \
    weechat_plugin->printf_y(__buffer, __y, __message, ##__argz)
#define weechat_log_printf(__message, __argz...)                        \
    weechat_plugin->log_printf(__message, ##__argz)

/* hooks */
#define weechat_hook_command(__command, __description, __args,          \
                             __args_desc, __completion, __callback,     \
                             __data)                                    \
    weechat_plugin->hook_command(weechat_plugin, __command,             \
                                 __description, __args, __args_desc,    \
                                 __completion, __callback, __data)
#define weechat_hook_command_run(__command, __callback, __data)         \
    weechat_plugin->hook_command_run(weechat_plugin, __command,         \
                                     __callback, __data)
#define weechat_hook_timer(__interval, __align_second, __max_calls,     \
                           __callback, __data)                          \
    weechat_plugin->hook_timer(weechat_plugin, __interval,              \
                               __align_second, __max_calls,             \
                               __callback, __data)
#define weechat_hook_fd(__fd, __flag_read, __flag_write,                \
                        __flag_exception, __callback, __data)           \
    weechat_plugin->hook_fd(weechat_plugin, __fd, __flag_read,          \
                            __flag_write, __flag_exception, __callback, \
                            __data)
#define weechat_hook_process(__command, __timeout, __callback,          \
                             __callback_data)                           \
    weechat_plugin->hook_process(weechat_plugin, __command, __timeout,  \
                                 __callback, __callback_data)
#define weechat_hook_process_hashtable(__command, __options, __timeout, \
                                       __callback, __callback_data)     \
    weechat_plugin->hook_process_hashtable(weechat_plugin, __command,   \
                                           __options, __timeout,        \
                                            __callback, __callback_data)
#define weechat_hook_connect(__proxy, __address, __port, __ipv6,        \
                             __retry, __gnutls_sess, __gnutls_cb,       \
                             __gnutls_dhkey_size, __gnutls_priorities,  \
                             __local_hostname, __callback, __data)      \
    weechat_plugin->hook_connect(weechat_plugin, __proxy, __address,    \
                                 __port, __ipv6, __retry,               \
                                 __gnutls_sess, __gnutls_cb,            \
                                 __gnutls_dhkey_size,                   \
                                 __gnutls_priorities, __local_hostname, \
                                 __callback, __data)
#define weechat_hook_print(__buffer, __tags, __msg, __strip__colors,    \
                           __callback, __data)                          \
    weechat_plugin->hook_print(weechat_plugin, __buffer, __tags,        \
                               __msg, __strip__colors, __callback,      \
                               __data)
#define weechat_hook_signal(__signal, __callback, __data)               \
    weechat_plugin->hook_signal(weechat_plugin, __signal, __callback,   \
                                __data)
#define weechat_hook_signal_send(__signal, __type_data, __signal_data)  \
    weechat_plugin->hook_signal_send(__signal, __type_data,             \
                                     __signal_data)
#define weechat_hook_hsignal(__signal, __callback, __data)              \
    weechat_plugin->hook_hsignal(weechat_plugin, __signal, __callback,  \
                                __data)
#define weechat_hook_hsignal_send(__signal, __hashtable)                \
    weechat_plugin->hook_hsignal_send(__signal, __hashtable)
#define weechat_hook_config(__option, __callback, __data)               \
    weechat_plugin->hook_config(weechat_plugin, __option, __callback,   \
                                __data)
#define weechat_hook_completion(__completion, __description,            \
                                __callback, __data)                     \
    weechat_plugin->hook_completion(weechat_plugin, __completion,       \
                                    __description, __callback, __data)
#define weechat_hook_completion_get_string(__completion, __property)    \
    weechat_plugin->hook_completion_get_string(__completion,            \
                                               __property)
#define weechat_hook_completion_list_add(__completion, __word,          \
                                         __nick_completion, __where)    \
    weechat_plugin->hook_completion_list_add(__completion, __word,      \
                                             __nick_completion,         \
                                             __where)
#define weechat_hook_modifier(__modifier, __callback, __data)           \
    weechat_plugin->hook_modifier(weechat_plugin, __modifier,           \
                                  __callback, __data)
#define weechat_hook_modifier_exec(__modifier, __modifier_data,         \
                                   __string)                            \
    weechat_plugin->hook_modifier_exec(weechat_plugin, __modifier,      \
                                       __modifier_data, __string)
#define weechat_hook_info(__info_name, __description,                   \
                          __args_description, __callback, __data)       \
    weechat_plugin->hook_info(weechat_plugin, __info_name,              \
                              __description, __args_description,        \
                              __callback, __data)
#define weechat_hook_info_hashtable(__info_name, __description,         \
                                    __args_description,                 \
                                    __output_description,               \
                                    __callback,                         \
                                    __data)                             \
    weechat_plugin->hook_info_hashtable(weechat_plugin, __info_name,    \
                                        __description,                  \
                                        __args_description,             \
                                        __output_description,           \
                                        __callback, __data)
#define weechat_hook_infolist(__infolist_name, __description,           \
                              __pointer_description,                    \
                              __args_description, __callback, __data)   \
    weechat_plugin->hook_infolist(weechat_plugin, __infolist_name,      \
                                  __description, __pointer_description, \
                                  __args_description, __callback,       \
                                  __data)
#define weechat_hook_hdata(__hdata_name, __description, __callback,     \
                           __data)                                      \
    weechat_plugin->hook_hdata(weechat_plugin, __hdata_name,            \
                               __description, __callback, __data)
#define weechat_hook_focus(__area, __callback, __data)                  \
    weechat_plugin->hook_focus(weechat_plugin, __area, __callback,      \
                               __data)
#define weechat_hook_set(__hook, __property, __value)                   \
    weechat_plugin->hook_set(__hook, __property, __value)
#define weechat_unhook(__hook)                                          \
    weechat_plugin->unhook( __hook)
#define weechat_unhook_all()                                            \
    weechat_plugin->unhook_all_plugin(weechat_plugin)

/* buffers */
#define weechat_buffer_new(__name, __input_callback,                    \
                           __input_callback_data, __close_callback,     \
                           __close_callback_data)                       \
    weechat_plugin->buffer_new(weechat_plugin, __name,                  \
                               __input_callback, __input_callback_data, \
                               __close_callback, __close_callback_data)
#define weechat_buffer_search(__plugin, __name)                         \
    weechat_plugin->buffer_search(__plugin, __name)
#define weechat_buffer_search_main()                                    \
    weechat_plugin->buffer_search_main()
#define weechat_current_buffer()                                        \
    weechat_plugin->buffer_search(NULL, NULL)
#define weechat_buffer_clear(__buffer)                                  \
    weechat_plugin->buffer_clear(__buffer)
#define weechat_buffer_close(__buffer)                                  \
    weechat_plugin->buffer_close(__buffer)
#define weechat_buffer_merge(__buffer, __target_buffer)                 \
    weechat_plugin->buffer_merge(__buffer, __target_buffer)
#define weechat_buffer_unmerge(__buffer, __number)                      \
    weechat_plugin->buffer_unmerge(__buffer, __number)
#define weechat_buffer_get_integer(__buffer, __property)                \
    weechat_plugin->buffer_get_integer(__buffer, __property)
#define weechat_buffer_get_string(__buffer, __property)                 \
    weechat_plugin->buffer_get_string(__buffer, __property)
#define weechat_buffer_get_pointer(__buffer, __property)                \
    weechat_plugin->buffer_get_pointer(__buffer, __property)
#define weechat_buffer_set(__buffer, __property, __value)               \
    weechat_plugin->buffer_set(__buffer, __property, __value)
#define weechat_buffer_set_pointer(__buffer, __property, __pointer)     \
    weechat_plugin->buffer_set_pointer(__buffer, __property, __pointer)
#define weechat_buffer_string_replace_local_var(__buffer, __string)     \
    weechat_plugin->buffer_string_replace_local_var(__buffer, __string)
#define weechat_buffer_match_list(__buffer, __string)                   \
    weechat_plugin->buffer_match_list(__buffer, __string)

/* windows */
#define weechat_window_search_with_buffer(__buffer)                     \
    weechat_plugin->window_search_with_buffer(__buffer)
#define weechat_window_get_integer(__window, __property)                \
    weechat_plugin->window_get_integer(__window, __property)
#define weechat_window_get_string(__window, __property)                 \
    weechat_plugin->window_get_string(__window, __property)
#define weechat_window_get_pointer(__window, __property)                \
    weechat_plugin->window_get_pointer(__window, __property)
#define weechat_current_window()                                        \
    weechat_plugin->window_get_pointer(NULL, "current")
#define weechat_window_set_title(__title)                               \
    weechat_plugin->window_set_title(__title)

/* nicklist */
#define weechat_nicklist_add_group(__buffer, __parent_group, __name,    \
                                   __color, __visible)                  \
    weechat_plugin->nicklist_add_group(__buffer, __parent_group,        \
                                       __name, __color, __visible)
#define weechat_nicklist_search_group(__buffer, __from_group, __name)   \
    weechat_plugin->nicklist_search_group(__buffer, __from_group,       \
                                          __name)
#define weechat_nicklist_add_nick(__buffer, __group, __name, __color,   \
                                  __prefix, __prefix_color, __visible)  \
    weechat_plugin->nicklist_add_nick(__buffer, __group, __name,        \
                                      __color, __prefix,                \
                                      __prefix_color, __visible)
#define weechat_nicklist_search_nick(__buffer, __from_group, __name)    \
    weechat_plugin->nicklist_search_nick(__buffer, __from_group,        \
                                         __name)
#define weechat_nicklist_remove_group(__buffer, __group)                \
    weechat_plugin->nicklist_remove_group(__buffer, __group)
#define weechat_nicklist_remove_nick(__buffer, __nick)                  \
    weechat_plugin->nicklist_remove_nick(__buffer, __nick)
#define weechat_nicklist_remove_all(__buffer)                           \
    weechat_plugin->nicklist_remove_all(__buffer)
#define weechat_nicklist_get_next_item(__buffer, __group, __nick)       \
    weechat_plugin->nicklist_get_next_item(__buffer, __group, __nick)
#define weechat_nicklist_group_get_integer(__buffer, __group,           \
                                           __property)                  \
    weechat_plugin->nicklist_group_get_integer(__buffer, __group,       \
                                               __property)
#define weechat_nicklist_group_get_string(__buffer, __group,            \
                                          __property)                   \
    weechat_plugin->nicklist_group_get_string(__buffer, __group,        \
                                              __property)
#define weechat_nicklist_group_get_pointer(__buffer, __group,           \
                                           __property)                  \
    weechat_plugin->nicklist_group_get_pointer(__buffer, __group,       \
                                               __property)
#define weechat_nicklist_group_set(__buffer, __group, __property,       \
                                   __value)                             \
    weechat_plugin->nicklist_group_set(__buffer, __group, __property,   \
                                       __value)
#define weechat_nicklist_nick_get_integer(__buffer, __nick, __property) \
    weechat_plugin->nicklist_nick_get_integer(__buffer, __nick,         \
                                              __property)
#define weechat_nicklist_nick_get_string(__buffer, __nick, __property)  \
    weechat_plugin->nicklist_nick_get_string(__buffer, __nick,          \
                                             __property)
#define weechat_nicklist_nick_get_pointer(__buffer, __nick, __property) \
    weechat_plugin->nicklist_nick_get_pointer(__buffer, __nick,         \
                                              __property)
#define weechat_nicklist_nick_set(__buffer, __nick, __property,         \
                                  __value)                              \
    weechat_plugin->nicklist_nick_set(__buffer, __nick, __property,     \
                                      __value)

/* bars */
#define weechat_bar_item_search(__name)                                 \
    weechat_plugin->bar_item_search(__name)
#define weechat_bar_item_new(__name, __build_callback, __data)          \
    weechat_plugin->bar_item_new(weechat_plugin, __name,                \
                                 __build_callback, __data)
#define weechat_bar_item_update(__name)                                 \
    weechat_plugin->bar_item_update(__name)
#define weechat_bar_item_remove(__item)                                 \
    weechat_plugin->bar_item_remove(__item)
#define weechat_bar_search(__name)                                      \
    weechat_plugin->bar_search(__name)
#define weechat_bar_new(__name, __hidden, __priority, __type,           \
                        __condition, __position, __filling_top_bottom,  \
                        __filling_left_right, __size, __size_max,       \
                        __color_fg, __color_delim, __color_bg,          \
                        __separator, __items)                           \
    weechat_plugin->bar_new(__name, __hidden, __priority, __type,       \
                            __condition, __position,                    \
                            __filling_top_bottom, __filling_left_right, \
                            __size, __size_max, __color_fg,             \
                            __color_delim, __color_bg, __separator,     \
                            __items)
#define weechat_bar_set(__bar, __property, __value)                     \
    weechat_plugin->bar_set(__bar, __property, __value)
#define weechat_bar_update(__name)                                      \
    weechat_plugin->bar_update(__name)
#define weechat_bar_remove(__bar)                                       \
    weechat_plugin->bar_remove(__bar)

/* command */
#define weechat_command(__buffer, __command)                            \
    weechat_plugin->command(weechat_plugin, __buffer, __command)

/* network */
#define weechat_network_pass_proxy(__proxy, __sock, __address, __port)  \
    weechat_plugin->network_pass_proxy(__proxy, __sock, __address,      \
                                       __port)
#define weechat_network_connect_to(__proxy, __address,                  \
                                   __address_length)                    \
    weechat_plugin->network_connect_to(__proxy, __address,              \
                                       __address_length)

/* infos */
#define weechat_info_get(__info_name, __arguments)                      \
    weechat_plugin->info_get(weechat_plugin, __info_name, __arguments)
#define weechat_info_get_hashtable(__info_name, __hashtable)            \
    weechat_plugin->info_get_hashtable(weechat_plugin, __info_name,     \
                                       __hashtable)

/* infolists */
#define weechat_infolist_new()                                          \
    weechat_plugin->infolist_new()
#define weechat_infolist_new_item(__list)                               \
    weechat_plugin->infolist_new_item(__list)
#define weechat_infolist_new_var_integer(__item, __name, __value)       \
    weechat_plugin->infolist_new_var_integer(__item, __name, __value)
#define weechat_infolist_new_var_string(__item, __name, __value)        \
    weechat_plugin->infolist_new_var_string(__item, __name, __value)
#define weechat_infolist_new_var_pointer(__item, __name, __pointer)     \
    weechat_plugin->infolist_new_var_pointer(__item, __name, __pointer)
#define weechat_infolist_new_var_buffer(__item, __name, __buffer,       \
                                        __size)                         \
    weechat_plugin->infolist_new_var_buffer(__item, __name, __buffer,   \
                                            __size)
#define weechat_infolist_new_var_time(__item, __name, __time)           \
    weechat_plugin->infolist_new_var_time(__item, __name, __time)
#define weechat_infolist_search_var(__list, __name)                     \
    weechat_plugin->infolist_search_var(__list, __name)
#define weechat_infolist_get(__infolist_name, __pointer, __arguments)   \
    weechat_plugin->infolist_get(weechat_plugin, __infolist_name,       \
                                 __pointer, __arguments)
#define weechat_infolist_next(__list)                                   \
    weechat_plugin->infolist_next(__list)
#define weechat_infolist_prev(__list)                                   \
    weechat_plugin->infolist_prev(__list)
#define weechat_infolist_reset_item_cursor(__list)                      \
    weechat_plugin->infolist_reset_item_cursor(__list)
#define weechat_infolist_fields(__list)                                 \
    weechat_plugin->infolist_fields(__list)
#define weechat_infolist_integer(__item, __var)                         \
    weechat_plugin->infolist_integer(__item, __var)
#define weechat_infolist_string(__item, __var)                          \
    weechat_plugin->infolist_string(__item, __var)
#define weechat_infolist_pointer(__item, __var)                         \
    weechat_plugin->infolist_pointer(__item, __var)
#define weechat_infolist_buffer(__item, __var, __size)                  \
    weechat_plugin->infolist_buffer(__item, __var, __size)
#define weechat_infolist_time(__item, __var)                            \
    weechat_plugin->infolist_time(__item, __var)
#define weechat_infolist_free(__list)                                   \
    weechat_plugin->infolist_free(__list)

/* hdata */
#define weechat_hdata_new(__hdata_name, __var_prev, __var_next,         \
                          __create_allowed, __delete_allowed,           \
                          __callback_update, __callback_update_data)    \
    weechat_plugin->hdata_new(weechat_plugin, __hdata_name, __var_prev, \
                              __var_next, __create_allowed,             \
                              __delete_allowed, __callback_update,      \
                              __callback_update_data)
#define weechat_hdata_new_var(__hdata, __name, __offset, __type,        \
                              __update_allowed, __array_size,           \
                              __hdata_name)                             \
    weechat_plugin->hdata_new_var(__hdata, __name, __offset, __type,    \
                                  __update_allowed, __array_size,       \
                                  __hdata_name)
#define WEECHAT_HDATA_VAR(__struct, __name, __type, __update_allowed,   \
                          __array_size, __hdata_name)                   \
    weechat_hdata_new_var (hdata, #__name, offsetof (__struct, __name), \
                           WEECHAT_HDATA_##__type, __update_allowed,    \
                           __array_size, __hdata_name)
#define weechat_hdata_new_list(__hdata, __name, __pointer)              \
    weechat_plugin->hdata_new_list(__hdata, __name, __pointer)
#define WEECHAT_HDATA_LIST(__name)                                      \
    weechat_hdata_new_list (hdata, #__name, &(__name));
#define weechat_hdata_get(__hdata_name)                                 \
    weechat_plugin->hdata_get(weechat_plugin, __hdata_name)
#define weechat_hdata_get_var_offset(__hdata, __name)                   \
    weechat_plugin->hdata_get_var_offset(__hdata, __name)
#define weechat_hdata_get_var_type(__hdata, __name)                     \
    weechat_plugin->hdata_get_var_type(__hdata, __name)
#define weechat_hdata_get_var_type_string(__hdata, __name)              \
    weechat_plugin->hdata_get_var_type_string(__hdata, __name)
#define weechat_hdata_get_var_array_size(__hdata, __pointer, __name)    \
    weechat_plugin->hdata_get_var_array_size(__hdata, __pointer,        \
                                             __name)
#define weechat_hdata_get_var_array_size_string(__hdata, __pointer,     \
                                                __name)                 \
    weechat_plugin->hdata_get_var_array_size_string(__hdata, __pointer, \
                                                    __name)
#define weechat_hdata_get_var_hdata(__hdata, __name)                    \
    weechat_plugin->hdata_get_var_hdata(__hdata, __name)
#define weechat_hdata_get_var(__hdata, __pointer, __name)               \
    weechat_plugin->hdata_get_var(__hdata, __pointer, __name)
#define weechat_hdata_get_var_at_offset(__hdata, __pointer, __offset)   \
    weechat_plugin->hdata_get_var_at_offset(__hdata, __pointer,         \
                                            __offset)
#define weechat_hdata_get_list(__hdata, __name)                         \
    weechat_plugin->hdata_get_list(__hdata, __name)
#define weechat_hdata_check_pointer(__hdata, __list, __pointer)         \
    weechat_plugin->hdata_check_pointer(__hdata, __list, __pointer)
#define weechat_hdata_move(__hdata, __pointer, __count)                 \
    weechat_plugin->hdata_move(__hdata, __pointer, __count)
#define weechat_hdata_search(__hdata, __pointer, __search, __move)      \
    weechat_plugin->hdata_search(__hdata, __pointer, __search, __move)
#define weechat_hdata_char(__hdata, __pointer, __name)                  \
    weechat_plugin->hdata_char(__hdata, __pointer, __name)
#define weechat_hdata_integer(__hdata, __pointer, __name)               \
    weechat_plugin->hdata_integer(__hdata, __pointer, __name)
#define weechat_hdata_long(__hdata, __pointer, __name)                  \
    weechat_plugin->hdata_long(__hdata, __pointer, __name)
#define weechat_hdata_string(__hdata, __pointer, __name)                \
    weechat_plugin->hdata_string(__hdata, __pointer, __name)
#define weechat_hdata_pointer(__hdata, __pointer, __name)               \
    weechat_plugin->hdata_pointer(__hdata, __pointer, __name)
#define weechat_hdata_time(__hdata, __pointer, __name)                  \
    weechat_plugin->hdata_time(__hdata, __pointer, __name)
#define weechat_hdata_hashtable(__hdata, __pointer, __name)             \
    weechat_plugin->hdata_hashtable(__hdata, __pointer, __name)
#define weechat_hdata_set(__hdata, __pointer, __name, __value)          \
    weechat_plugin->hdata_set(__hdata, __pointer, __name, __value)
#define weechat_hdata_update(__hdata, __pointer, __hashtable)           \
    weechat_plugin->hdata_update(__hdata, __pointer, __hashtable)
#define weechat_hdata_get_string(__hdata, __property)                   \
    weechat_plugin->hdata_get_string(__hdata, __property)

/* upgrade */
#define weechat_upgrade_new(__filename, __write)                        \
    weechat_plugin->upgrade_new(__filename, __write)
#define weechat_upgrade_write_object(__upgrade_file, __object_id,       \
                                     __infolist)                        \
    weechat_plugin->upgrade_write_object(__upgrade_file, __object_id,   \
                                         __infolist)
#define weechat_upgrade_read(__upgrade_file, __callback_read,           \
                             __callback_read_data)                      \
    weechat_plugin->upgrade_read(__upgrade_file, __callback_read,       \
                                 __callback_read_data)
#define weechat_upgrade_close(__upgrade_file)                           \
    weechat_plugin->upgrade_close(__upgrade_file)

#ifdef __cplusplus
}
#endif

#endif /* __WEECHAT_WEECHAT_PLUGIN_H */<|MERGE_RESOLUTION|>--- conflicted
+++ resolved
@@ -57,11 +57,7 @@
  * please change the date with current one; for a second change at same
  * date, increment the 01, otherwise please keep 01.
  */
-<<<<<<< HEAD
-#define WEECHAT_PLUGIN_API_VERSION "20140210-01"
-=======
-#define WEECHAT_PLUGIN_API_VERSION "20140213-01"
->>>>>>> d6e7c9fd
+#define WEECHAT_PLUGIN_API_VERSION "20140221-01"
 
 /* macros for defining plugin infos */
 #define WEECHAT_PLUGIN_NAME(__name)                                     \
