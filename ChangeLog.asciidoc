= WeeChat ChangeLog
:author: Sébastien Helleu
:email: flashcode@flashtux.org
:lang: en
:toc2:
:max-width: 100%


This document lists all changes for each version
(the latest formatted version of this document can be found
https://weechat.org/files/changelog/ChangeLog-devel.html[here]).

For a list of important changes that require manual action, please look at
https://weechat.org/files/releasenotes/ReleaseNotes-devel.html[release notes]
(file 'ReleaseNotes.asciidoc' in sources).


[[1.4]]
== Version 1.4 (under dev)

[[1.4_features]]
=== New features

* core: add tag "term_warning" in warnings about wrong $TERM on startup
* core: add option weechat.look.paste_auto_add_newline (issue #543)
* core: display a more explicit error when a filter fails to be added
  (issue #522)
* api: add function string_hex_dump()
* api: add argument "length" in function utf8_is_valid()
* alias: display completion in /alias list (issue #518)
* fifo: add /fifo command
* irc: add support of SNI in SSL connection to IRC server (issue #620)
* irc: use current channel and current server channels first in completions
  "irc_server_channels" and "irc_channels" (task #12923, issue #260,
  issue #392)
* irc: add support of "cap-notify" capability (issue #182, issue #477)
* irc: add command /cap (issue #8)
* irc: add hex dump of messages in raw buffer when debug is enabled for irc
  plugin (level 2 or more)
<<<<<<< HEAD
* irc: make /ban and /quiet lists indexed (task #11374)
* irc: allow /unban and /unquiet by list index (task #10876, task #11374)
* irc: add ban and quiet list completions to /unban and /unquiet (task #10876)
=======
* irc: make command characters optional in server's command option
>>>>>>> eee1a9cb
* logger: display system error when the log file can not be written
  (issue #541)
* script: add completion with languages and extensions, support search by
  language/extension in /script search
* script: add option script.scripts.download_timeout
* doc: add Czech man page and quickstart guide (issue #490)
* build: add scripts version.sh and build-debian.sh, separate stable from devel
  Debian packaging

[[1.4_bugs]]
=== Bugs fixed

* core: don't complain any more about "tmux" and "tmux-256color" $TERM values
  when WeeChat is running under tmux (issue #519)
* core: fix truncated messages after a word with a length of zero on screen
  (for example a zero width space: U+200B) (bug #40985, issue #502)
* api: fix handle of invalid escape in function string_convert_escaped_chars()
* irc: add a missing colon before the password in PASS message, if the password
  has spaces or begins with a colon (issue #602)
* irc: fix charset decoding in incoming private messages (issue #520)
* irc: display the arrow before server name in raw buffer
* irc: fix display of messages sent to server in raw buffer
* irc: fix display of invalid UTF-8 chars in raw buffer
* relay: display the arrow before client id and protocol in raw buffer
* ruby: fix load of scripts requiring "uri" (issue #433)
* ruby: fix Ruby detection when pkg-config is not installed
* trigger: only return trigger's return code when condition evaluates to true

[[1.3]]
== Version 1.3 (2015-08-16)

[[1.3_features]]
=== New features

* core: add completion "colors" (issue #481)
* core: start/stop search in buffer at current scroll position by default,
  add key key[ctrl-q] to stop search and reset scroll (issue #76, issue #393)
* core: add option weechat.look.key_grab_delay to set the default delay when
  grabbing a key with key[alt-k]
* core: add option weechat.look.confirm_upgrade (issue #463)
* core: allow key[ctrl-c] to exit WeeChat when the passphrase is asked on
  startup (issue #452)
* core: allow pointer as list name in evaluation of hdata (issue #450)
* core: add signal "signal_sighup"
* api: add support of evaluated sub-strings and current date/time in function
  string_eval_expression() and command /eval
* api: add function string_eval_path_home()
* alias: add options "add", "addcompletion" and "del" in command /alias, remove
  command /unalias (issue #458)
* irc: add option irc.network.channel_encode (issue #218, issue #482)
* irc: add option irc.color.topic_current (issue #475)
* irc: evaluate content of server option "nicks"
* logger: evaluate content of option logger.file.path (issue #388)
* relay: display value of HTTP header "X-Real-IP" for websocket connections
  (issue #440)
* script: rename option script.scripts.dir to script.scripts.path, evaluate
  content of option (issue #388)
* xfer: evaluate content of options xfer.file.download_path and
  xfer.file.upload_path (issue #388)

[[1.3_bugs]]
=== Bugs fixed

* core: flush stdout/stderr after sending text directly on them
  (fix corrupted data sent to hook_process() callback) (issue #442)
* core: allow execution of command "/input return" on a buffer which is not
  displayed in a window
* core: allow jump from current to previous buffer with default keys
  key[alt-j,NN] (issue #466)
* core: fix crash if a file descriptor used in hook_fd() is too high
  (> 1024 on Linux/BSD) (issue #465)
* core: fix display of invalid UTF-8 chars in bars
* core: fix bar item "scroll" after /buffer clear (issue #448)
* core: fix display of time in bare display when option
  weechat.look.buffer_time_format is set to empty string (issue #441)
* api: add missing function infolist_search_var() in script API (issue #484)
* api: add missing function hook_completion_get_string() in script API
  (issue #484)
* api: fix type of value returned by functions strcasestr, utf8_prev_char,
  utf8_next_char, utf8_add_offset and util_get_time_string
* api: fix type of value returned by function strcasestr
* fifo: fix send error on Cygwin when something is received in the pipe
  (issue #436)
* irc: fix update of lag item when the server lag changes
* irc: do not allow command /query with a channel name (issue #459)
* irc: decode/encode only text in IRC messages and not the headers
  (bug #29886, issue #218, issue #451)
* irc: fix crash with commands /allchan, /allpv and /allserv if the executed
  command closes buffers (issue #445)
* irc: do not open auto-joined channels buffers when option "-nojoin" is used
  in command /connect (even if the option irc.look.buffer_open_before_autojoin
  is on)
* irc: fix errors displayed on WHOX messages received (issue #376)
* lua: add detection of Lua 5.3
* ruby: add detection of Ruby 2.2
* xfer: fix crash if the DCC file socket number is too high
  (> 1024 on Linux/BSD) (issue #465)
* xfer: fix parsing of DCC chat messages (handle "\r\n" at the end of messages)
  (issue #425, issue #426)
* doc: replace PREFIX with CMAKE_INSTALL_PREFIX in cmake instructions
  (issue #354)

[[1.2]]
== Version 1.2 (2015-05-10)

[[1.2_features]]
=== New features

* core: add signals "signal_sigterm" and "signal_sigquit" (issue #114)
* core: use environment variable WEECHAT_HOME on startup (issue #391)
* core: remove WeeChat version from config files (issue #407)
* core: add options weechat.look.quote_{nick_prefix|nick_suffix|time_format} to
  customize quoted messages in cursor mode (issue #403)
* core: add a welcome message on first WeeChat run (issue #318)
* core: add options weechat.look.word_chars_{highlight|input}
  (issue #55, task #9459)
* core: display a warning on startup if the locale can not be set (issue #373)
* core: allow "*" as plugin name in command /plugin reload to reload all
  plugins with options
* core: add option "-s" in command /eval to split expression before evaluating
  it (no more split by default) (issue #324)
* core: add priority in plugins to initialize them in order
* api: add support of environment variables in function
  string_eval_expression() and command /eval
* api: add support of full color option name in functions color() and
  string_eval_expression() and in command /eval
* api: add "_chat_line" (line pointer) in hashtable of hook_focus
* irc: display a warning when the option irc.look.display_away is set to
  "channel"
* irc: optimize search of a nick in nicklist (up to 3x faster)
* irc: add support of SHA-256 and SHA-512 algorithms in server option
  "ssl_fingerprint" (issue #281)
* irc: add option "-noswitch" in command /query (issue #394)
* irc: format message 008 (RPL_SNOMASK) (issue #144)
* irc: add support of "account-notify" capability (issue #11, issue #246)
* irc: remove server "freenode" from default config file (issue #309)
* irc: add support of "ecdsa-nist256p-challenge" SASL mechanism (issue #251)
* doc: add Russian man page
* javascript: new script plugin for javascript

[[1.2_bugs]]
=== Bugs fixed

* core: add missing completions in command /input
* guile: fix value returned in case of error in functions:
  config_option_reset, config_color, config_color_default, config_write,
  config_read, config_reload, hook_command, buffer_string_replace_local_var,
  command
* irc: fix color of new nick in nick changes messages when option
  irc.look.color_nicks_in_server_messages is off
* irc: fix crash when setting an invalid regex with "/list -re" during a /list
  server response (issue #412)
* irc: fix display of PART messages on channels with +a (anonymous flag)
  (issue #396)
* irc: remove useless rename of channel buffer on JOIN received with different
  case (issue #336)
* irc: fix completion of commands /allchan and /allpv
* lua: fix wrong argument usage in functions nicklist_remove_group,
  nicklist_remove_nick and nicklist_remove_all (issue #346)
* lua: fix value returned in case of error in functions:
  config_option_reset, config_string, config_string_default, config_color,
  config_color_default, config_write, config_read, config_reload,
  hook_modifier_exec, buffer_string_replace_local_var, nicklist_group_set,
  nicklist_nick_set, command, upgrade_read, upgrade_close
* relay: fix up/down keys on relay buffer (issue #335)
* relay: remove v4-mapped addresses in /help relay.network.allowed_ips
  (issue #325)
* perl: fix value returned in case of error in functions:
  config_option_reset, config_color, config_color_default, config_write,
  config_read, config_reload, buffer_string_replace_local_var, command
* python: fix value returned in case of error in functions:
  config_option_reset, config_color, config_color_default, config_write,
  config_read, config_reload, config_is_set_plugin, buffer_get_string,
  buffer_string_replace_local_var, nicklist_group_get_string,
  nicklist_nick_get_string, command, hdata_time
* python: fix name of function "bar_update" in case of error
* python: fix restore of old interpreter when a function is not found in the
  script
* ruby: fix crash on /plugin reload (issue #364)
* ruby: fix value returned in case of error in functions:
  config_option_reset, config_color, config_color_default, config_write,
  config_read, config_reload, buffer_string_replace_local_var, command
* script: fix state of script plugins when list of scripts has not been
  downloaded
* scripts: reset current script pointer when load of script fails in
  python/perl/ruby/lua/tcl plugins
* scripts: fix return code of function bar_set in
  python/perl/ruby/lua/tcl/guile plugins
* scripts: fix type of value returned by function hdata_time (from string to
  long integer) in perl/ruby/lua/tcl/guile plugins
* tcl: fix value returned in case of error in functions:
  mkdir_home, mkdir, mkdir_parents, config_option_reset, config_color,
  config_color_default, config_write, config_read, config_reload,
  print_date_tags, buffer_string_replace_local_var, command, infolist_new_item,
  infolist_new_var_integer, infolist_new_var_string, infolist_new_var_pointer,
  infolist_new_var_time, upgrade_write_object, upgrade_read, upgrade_close
* trigger: do not hook anything if the trigger is disabled (issue #405)

[[1.1.1]]
== Version 1.1.1 (2015-01-25)

[[1.1.1_bugs]]
=== Bugs fixed

* core: fix random error when creating symbolic link weechat-curses on
  make install with cmake (bug #40313)
* core: fix crash when a root bar has conditions different from
  active/inactive/nicklist (issue #317)
* irc: don't close channel buffer on second /part when option
  irc.look.part_closes_buffer is off (issue #313)
* irc: fix /join on a channel buffer opened with autojoin but which failed to
  join
* irc: send QUIT to server and no PART for channels when the server buffer
  is closed (issue #294)
* irc: fix order of channel buffers opened when option irc.look.server_buffer
  is set to "independent", irc.look.buffer_open_before_autojoin to "on" and
  irc.look.new_channel_position to "near_server" (issue #303)
* irc: fix crash in buffer close when server name is the same as a channel name
  (issue #305)

[[1.1]]
== Version 1.1 (2015-01-11)

[[1.1_features]]
=== New features

* core: check bar conditions in root bars and on each update of a bar item
* core: fully evaluate commands bound to keys in cursor and mouse contexts
* core: add option weechat.completion.command_inline (task #12491)
* core: add bar item "mouse_status", new options weechat.look.item_mouse_status
  and weechat.color.status_mouse (issue #247)
* core: add signals "mouse_enabled" and "mouse_disabled" (issue #244)
* core: add hide of chars in string in evaluation of expressions
* core: add arraylists, improve speed of completions (about 50x faster)
* core: move bar item "scroll" between buffer name and lag in default bar items
  of status bar
* core: allow incomplete commands if unambiguous, new option
  weechat.look.command_incomplete (task #5419)
* api: send value returned by command callback in function command(), remove
  WeeChat error after command callback if return code is WEECHAT_RC_ERROR
* api: add regex replace feature in function string_eval_expression()
* api: use microseconds instead of milliseconds in functions
  util_timeval_diff() and util_timeval_add()
* irc: add option "reorder" in command /server (issue #229)
* irc: open channel buffers before the JOIN is received from server (autojoin
  and manual joins), new options irc.look.buffer_open_before_{autojoin|join}
  (issue #216)
* irc: add server option "sasl_fail" (continue/reconnect/disconnect if SASL
  fails) (issue #265, task #12204)
* irc: add support for color codes 16-99 in IRC messages (issue #228), add
  infolist "irc_color_weechat"
* irc: disable SSLv3 by default in server option "ssl_priorities" (issue #248)
* irc: add support of "extended-join" capability (issue #143, issue #212)
* irc: automatically add current channel in command /samode (issue #241)
* irc: display own nick changes in server buffer (issue #188)
* irc: disable creation of temporary servers by default with command /connect,
  new option irc.look.temporary_servers
* relay: add options "stop" and "restart" in command /relay
* relay: add option relay.network.ssl_priorities (issue #234)
* relay: add host in sender for IRC backlog PRIVMSG messages sent to clients
* script: add option script.scripts.url_force_https (issue #253)
* trigger: evaluate and replace regex groups at same time, new format for regex
  option in triggers (incompatible with version 1.0) (issue #224)
* trigger: add `${tg_displayed}` in conditions of default trigger "beep"
* trigger: add option "restore" in command /trigger

[[1.1_bugs]]
=== Bugs fixed

* core: fix compilation of plugins with cmake >= 3.1 (issue #287)
* core: fix display bug when scrolling in buffer on a filtered line
  (issue #240)
* core: send mouse code only one time to terminal with command
  /mouse enable|disable|toggle
* core: fix buffer property "lines_hidden" when merging buffers or when a line
  is removed from a buffer (issue #226)
* core: display time in bare display only if option
  weechat.look.buffer_time_format is not an empty string
* core: fix translation of message displayed after /upgrade
* doc: fix compilation of man pages with autotools in source directory
* api: fix truncated process output in hook_process() (issue #266)
* api: fix crash when reading config options with NULL value (issue #238)
* tests: fix compilation of tests with clang (issue #275)
* irc: defer the auto-connection to servers with a timer
  (issue #279, task #13038)
* irc: add missing server options "sasl_timeout" and "notify" in output of
  /server listfull
* irc: use option irc.look.nick_mode_empty to display nick prefix in bar item
  "input_prompt"
* irc: remove IRC color codes from buffer title in channels (issue #237)
* irc: add tag "nick_xxx" in invite messages
* irc: fix completion of commands /msg, /notice and /query
* irc: fix translation of CTCP PING reply (issue #137)
* lua: add detection of Lua 5.2
* python: fix Python detection with Homebrew (issue #217)
* relay: wait for message CAP END before sending join of channels and backlog
  to the client (issue #223)
* relay: send messages "_buffer_localvar_*" and "_buffer_type_changed" with
  sync "buffers" (issue #191)
* relay: don't remove relay from config when the binding fails (issue #225)
* relay: use comma separator in option relay.irc.backlog_tags, check the value
  of option when it is changed with /set
* relay: remove "::ffff:" from IPv4-mapped IPv6 client address (issue #111)
* trigger: fix memory leak when allocating a new trigger with several regex
* xfer: fix freeze when accepting DCC (issue #160, issue #174)
* xfer: bind to wildcard address when sending (issue #173)

[[1.0.1]]
== Version 1.0.1 (2014-09-28)

[[1.0.1_bugs]]
=== Bugs fixed

* core: fix crash on buffer close when option weechat.look.hotlist_remove is
  set to "merged" (issue #199)
* core: fix highlight of IRC action messages when option irc.look.nick_mode is
  set to "action" or "both" (issue #206)
* core: fix compilation of plugin API functions (macros) when compiler
  optimizations are enabled (issue #200)
* core: fix window/buffer pointers used in command /eval
* core: fix modifier "weechat_print": discard only one line when several lines
  are displayed in same message (issue #171)
* api: fix bug in function hdata_move() when absolute value of count is greater
  than 1
* tests: fix build of tests when the build directory is outside source tree
  (issue #178)
* tests: fix memory leak in tests launcher
* aspell: fix compilation with Enchant < 1.6.0 (issue #192)
* aspell: fix crash with command "/aspell addword" if no word is given
  (issue #164, issue #165)
* irc: fix display of channel exception list (348) with 6 arguments (date
  missing)
* irc: fix type of value stored in hashtable when joining a channel
  (issue #211)
* guile: fix compilation with Guile < 2.0.4 (issue #198)
* perl: fix detection of Perl >= 5.20 with autotools
* relay: fix send of signals "relay_client_xxx" (issue #214)
* script: fix crash on "/script update" if a script detail is displayed in
  buffer (issue #177)
* trigger: do not allow any changes on a trigger when it is currently running
  (issue #189)
* trigger: fix regex used in default triggers to hide passwords ("\S" is not
  supported on *BSD) (issue #172)

[[1.0]]
== Version 1.0 (2014-08-15)

[[1.0_features]]
=== New features

* core: add terabyte unit for size displayed
* core: display a warning on startup if $TERM does not start with "screen"
  under screen/tmux
* core: add option weechat.color.status_nicklist_count (issue #109,
  issue #110)
* core: add option "env" in command /set (manage environment variables)
* core: add bar item "buffer_short_name" (task #10882)
* core: add option "send" in command /input (send text to a buffer)
* core: add support of negated tags in filters (with "!")
  (issue #72, issue #74)
* core: add hidden buffers, add options hide/unhide in command /buffer
* core: add default key key[alt--] (toggle filters in current buffer)
  (issue #17)
* core: add non-active merged buffers with activity in hotlist (if another
  merged buffer is zoomed) (task #12845)
* core: add text search in buffers with free content (task #13051)
* core: add buffer property "clear"
* core: add option weechat.look.hotlist_add_conditions, remove option
  weechat.look.hotlist_add_buffer_if_away
* core: add option weechat.look.hotlist_remove (issue #99)
* core: add options "-beep" and "-current" in command /print
* core: add bare display mode (for easy text selection and click on URLs), new
  key: key[alt-l], new option "bare" in command /window, new options:
  weechat.look.bare_display_exit_on_input and
  weechat.look.bare_display_time_format
* core: add signals "key_combo_{default|search|cursor}"
* core: display a warning in case of inconsistency between the options
  weechat.look.save_{config|layout}_on_exit
* tests: add unit tests using CppUTest
* api: add argument "flags" in function hdata_new_list()
* api: allow wildcard "*" inside the mask in function string_match()
* api: allow value "-1" for property "hotlist" in function buffer_set()
  (to remove a buffer from hotlist)
* api: add option "buffer_flush" in function hook_process_hashtable()
* api: allow negative value for y in function printf_y()
* api: add support of case insensitive search and search by buffer full name
  in function buffer_search() (bug #34318)
* api: add option "detached" in function hook_process_hashtable()
* api: add option "signal" in function hook_set() to send a signal to the child
  process
* api: add support of nested variables in function string_eval_expression() and
  command /eval (issue #35)
* api: add support of escaped strings with format `${esc:xxx}` or `${\xxx}` in
  function string_eval_expression() and command /eval
* api: add functions hashtable_dup(), string_replace_regex(),
  string_split_shell(), string_convert_escaped_chars()
* api: add integer return code for functions hook_{signal|hsignal}_send()
* alias: add default alias "msgbuf" (send text to a buffer)
* exec: add exec plugin: new command /exec and file exec.conf
* irc: display locally away status changes in private buffers (in addition to
  channels) (issue #117)
* irc: add value "+" for option irc.look.smart_filter_mode to use modes from
  server prefixes (this is now the default value) (issue #90)
* irc: add bar item "irc_nick_modes" (issue #71)
* irc: add support of message 324 (channel modes) in option
  irc.look.display_join_message (issue #75)
* irc: add option irc.look.join_auto_add_chantype (issue #65)
* irc: add tag with host ("host_xxx") in IRC messages displayed (task #12018)
* irc: allow many fingerprints in server option ssl_fingerprint (issue #49)
* irc: rename option irc.look.item_channel_modes_hide_key to
  irc.look.item_channel_modes_hide_args, value is now a string
  (task #12070, task #12163, issue #48)
* irc: add option irc.color.item_nick_modes (issue #47)
* irc: allow "$ident" in option irc.network.ban_mask_default (issue #18)
* irc: add support of "away-notify" capability (issue #12)
* irc: add command /remove (issue #91)
* irc: add command /unquiet (issue #36)
* irc: add command /allpv (task #13111)
* irc: evaluate content of server options "username" and "realname"
* relay: add messages "_buffer_cleared", "_buffer_hidden" and
  "_buffer_unhidden"
* relay: add info "relay_client_count" with optional status name as argument
* relay: add signals "relay_client_xxx" for client status changes (issue #2)
* relay: add option relay.network.clients_purge_delay
* rmodifier: remove plugin (replaced by trigger)
* trigger: add trigger plugin: new command /trigger and file trigger.conf

[[1.0_bugs]]
=== Bugs fixed

* core: fix zero-length malloc of an hashtable item with type "buffer"
* core: fix memory leak on /upgrade when file signature in upgrade file is
  invalid
* core: fix memory leak in completion of config options values
* core: fix memory leak when removing script files
* core: fix result of hash function (in hashtables) on 32-bit systems
* core: fix insert of mouse code in input line after a partial key combo
  (issue #130)
* core: check code point value in UTF-8 check function (issue #108)
* core: add option "-mask" in command /unset (issue #112)
* core: fix socks5 proxy for curl downloads (issue #119)
* core: display curl error after a failed download
* core: do not display content of passphrase on /secure buffer
* core: fix potential memory leak with infolists not freed in plugins
  (debian #751108)
* core: fix color display of last terminal color number + 1 (issue #101)
* core: add option "-buffer" in command /command (issue #67)
* core: fix restoration of core buffer properties after /upgrade
* core: fix "/buffer clear" with a name (don't clear all merged buffers with
  same number)
* core: fix evaluation of expression with regex: when a comparison char is in
  the regex and don't evaluate the regex itself (issue #63)
* core: close .upgrade files before deleting them after /upgrade
* core: fix refresh of bar item "buffer_zoom" on buffer switch
* core: fix reset of attributes in bars when "resetcolor" is used (issue #41)
* core: fix alignment of lines in merged buffers when options
  weechat.look.prefix_align and weechat.look.prefix_buffer_align are set to
  "none" (issue #43)
* core: quit WeeChat on signal SIGHUP, remove signal "signal_sighup"
* core: fix add of filter on OS X when regex for message is empty (filter regex
  ending with "\t")
* core: check validity of buffer pointer when data is sent to a buffer
  (command/text from user and API function command())
* core: fix crash when buffer is closed during execution of multiple commands
  (issue #27)
* core: fix compilation on SmartOS (bug #40981, issue #23)
* core: add missing \0 at the end of stderr buffer in function hook_process()
* core: fix highlight problem with "(?-i)" and upper case letters in option
  weechat.look.highlight (issue #24)
* core: use glibtoolize on Mac OS X (autotools) (issue #22)
* core: fix detection of terminated process in function hook_process()
* core: set option weechat.look.buffer_search_where to prefix_message by
  default
* core: fix "/window scroll -N" on a buffer with free content
* core: fix recursive calls to function eval_expression()
* core: mute all buffers by default in command /mute (replace option -all by
  -core)
* core: save and restore mute state in command /mute (bug #41748)
* core: fix memory leak when removing a hdata
* core: fix memory leak in evaluation of sub-conditions
* core: fix memory leak in function gui_key_add_to_infolist() (in case of
  insufficient memory)
* core: fix use of invalid pointer in function gui_bar_window_content_alloc()
  (in case of insufficient memory)
* core: fix uninitialized value in function string_decode_base64()
* core: fix memory leak and use of invalid pointer in split of string (in case
  of insufficient memory)
* core: fix potential NULL pointer in function gui_color_emphasize()
* core: use same return code and message in all commands when arguments are
  wrong/missing
* core: allow empty arguments for command /print
* core: fix freeze/crash in gnutls (bug #41576)
* core: fix cmake warning CMP0007 on "make uninstall" (bug #41528)
* api: fix function string_decode_base64()
* api: fix function string_format_size() on 32-bit systems
* api: change type of arguments displayed/highlight in hook_print() callback
  from string to integer (in scripts)
* alias: change default command for alias /beep to "/print -beep"
* guile: fix module used after unload of a script
* irc: fix memory leak in CTCP answer
* irc: fix duplicate sender name in display of wallops (issue #142,
  issue #145)
* irc: fix extract of channel in parser for JOIN/PART messages when there is a
  colon before the channel name (issue #83)
* irc: fix duplicate sender name in display of notice (issue #87)
* irc: fix refresh of buffer name in bar items after join/part/kick/kill
  (issue #86)
* irc: display message 936 (censored word) on channel instead of server buffer
* irc: make reason optional in command /kill
* irc: add alias "whois" for target buffer of messages 401/402 (issue #54)
* irc: fix truncated read on socket with SSL (bug #41558)
* irc: display output of CAP LIST in server buffer
* irc: fix colors in message with CTCP reply sent to another user
* irc: set option irc.network.autoreconnect_delay_max to 600 by default,
  increase max value to 604800 seconds (7 days)
* irc: fix read of MODES server value when in commands /op, /deop, /voice,
  /devoice, /halfop, /dehalfop
* irc: set option irc.network.whois_double_nick to "off" by default
* irc: fix parsing of nick in host when '!' is not found (bug #41640)
* lua: fix interpreter used after unload of a script
* perl: fix context used after unload of a script
* python: fix read of return value for callbacks returning an integer
  in Python 2.x (issue #125)
* python: fix interpreter used after unload of a script
* relay: fix memory leak during handshake on websocket
* relay: fix memory leak when receiving commands from client (weechat protocol)
* relay: fix crash when an IRC "MODE" command is received from client without
  arguments
* relay: fix number of bytes sent/received on 32-bit systems
* relay: fix crash when closing relay buffers (issue #57, issue #78)
* relay: check pointers received in hdata command to prevent crashes with bad
  pointers (WeeChat protocol)
* relay: remove warning on /reload of relay.conf when ports are defined
* relay: fix client disconnection on empty websocket frames received (PONG)
* relay: add support of Internet Explorer websocket (issue #73)
* relay: fix crash on /upgrade received from a client (weechat protocol)
* relay: fix freeze after /upgrade when many disconnected clients still exist
* relay: fix NULL pointer when reading buffer lines for irc backlog
* ruby: fix crash when trying to load a directory with /ruby load
* ruby: add detection of Ruby 2.1
* script: fix display of curl errors
* script: set option script.scripts.cache_expire to 1440 by default
* script: fix scroll on script buffer in the detailed view of script
  (issue #6)
* scripts: fix crash when a signal is received with type "int" and NULL pointer
  in signal_data
* xfer: fix problem with option xfer.file.auto_accept_nicks when the server
  name contains dots
* xfer: fix freeze/problems when sending empty files with DCC (issue #53)
* xfer: fix connection to remote host in DCC receive on Mac OS X (issue #25)
* xfer: remove bind on xfer.network.own_ip (issue #5)

[[0.4.3]]
== Version 0.4.3 (2014-02-09)

[[0.4.3_features]]
=== New features

* core: add signals "signal_sighup" and "signal_sigwinch" (terminal resized)
* core: add command /print, add support of more escaped chars in command
  "/input insert"
* core: add option weechat.look.tab_width
* core: add completion "plugins_installed"
* core: add support of UTF-8 chars in horizontal/vertical separators (options
  weechat.look.separator_{horizontal|vertical})
* core: add option weechat.look.window_auto_zoom, disable automatic zoom by
  default when terminal becomes too small for windows
* core: add support of logical and/or for argument "tags" in function
  hook_print()
* core: rename buffer property "highlight_tags" to "highlight_tags_restrict",
  new behavior for buffer property "highlight_tags" (force highlight on tags),
  rename option irc.look.highlight_tags to irc.look.highlight_tags_restrict
* core: use "+" separator to make a logical "and" between tags in command
  /filter, option weechat.look.highlight_tags and buffer property
  "highlight_tags"
* core: rename options save/reset to store/del in command /layout
* core: add options weechat.look.buffer_auto_renumber and
  weechat.look.buffer_position, add option "renumber" in command /buffer, add
  bar item "buffer_last_number" (task #12766)
* core: add signal "buffer_cleared"
* core: add buffer property "day_change" to hide messages for the day change in
  specific buffers
* core: replace default key key[ctrl-c,r] by key[ctrl-c,v] for reverse video in
  messages
* core: replace default key key[ctrl-c,u] by key[ctrl-c,_] for underlined text
  in messages
* core: add option "libs" in command /debug
* core: rename option weechat.look.set_title to weechat.look.window_title,
  value is now a string (evaluated)
* core: add infos "term_width" and "term_height"
* core: add bar item "buffer_zoom", add signals "buffer_{zoomed|unzoomed}"
  (patch #8204)
* core: add default keys key[alt-]key[Home]/key[End] (`meta2-1;3H` /
  `meta2-1;3F`) and key[alt-]key[F11]/key[F12] (`meta2-23;3~` / `meta2-24;3~`)
  for xterm
* core: add support of italic text (requires ncurses >= 5.9 patch 20130831)
* core: add options to customize default text search in buffers:
  weechat.look.buffer_search_{case_sensitive|force_default|regex|where}
* doc: add French developer's guide and relay protocol
* doc: add Japanese plugin API reference and developer's guide
* doc: add Polish man page and user's guide
* api: add function infolist_search_var()
* api: add stdin options in functions hook_process_hashtable() and hook_set()
  to send data on stdin of child process, add function hook_set() in script API
  (task #10847, task #13031)
* api: add hdata "buffer_visited"
* api: add support of infos with format `${info:name,arguments}` in function
  string_eval_expression() and command /eval
* api: add support for C++ plugins
* alias: add default alias /beep => /print -stderr \a
* irc: use MONITOR instead of ISON for /notify when it is available on server
  (task #11477)
* irc: add server option "ssl_fingerprint" (task #12724)
* irc: add option irc.look.smart_filter_mode (task #12499)
* irc: add option irc.network.ban_mask_default (bug #26571)
* irc: add option irc.network.lag_max
* irc: add option irc.look.notice_welcome_tags
* irc: add server option "default_msg_kick" to customize default kick/kickban
  message (task #12777)
* relay: send backlog for irc private buffers
* xfer: add support of IPv6 for DCC chat/file (patch #7992)
* xfer: add option xfer.file.auto_check_crc32 (patch #7963)

[[0.4.3_bugs]]
=== Bugs fixed

* core: fix hotlist problems after apply of a layout (bug #41481)
* core: fix installation of weechat-plugin.h with autotools (patch #8305)
* core: fix compilation on Android (bug #41420, patch #8301, bug #41434)
* core: fix crash when creating two bars with same name but different case
  (bug #41418)
* core: fix display of read marker when all buffer lines are unread and that
  option weechat.look.read_marker_always_show is on
* core: fix memory leak in regex matching when evaluating expression
* core: fix crash in /eval when config option has a NULL value
* core: fix crash with hdata_update() on shared strings, add hdata type
  "shared_string" (bug #41104)
* core: fix text emphasis with wide chars on screen like Japanese (patch #8253)
* core: remove option on /unset of plugin description option (plugins.desc.xxx)
  (bug #40768)
* core: fix random crash when closing a buffer
* core: fix crash on /buffer close core.weechat
* core: apply color attributes when clearing a window (patch #8236)
* core: set option weechat.look.paste_bracketed to "on" by default
* core: fix truncated text when pasting several long lines (bug #40210)
* core: create .conf file with default options only if the file does not exist
  (and not on read error with existing file)
* core: fix highlight on action messages: skip the nick at beginning to prevent
  highlight on it (bug #40516)
* core: fix bind of keys in cursor/mouse context when key starts with "@"
  (remove the warning about unsafe key)
* core: fix truncated prefix when filters are toggled (bug #40204)
* core: use one date format when day changes from day to day+1
* api: fix read of arrays in hdata functions hdata_<type>() (bug #40354)
* aspell: fix detection of nicks with non-alphanumeric chars
* guile: disable guile gmp allocator (fix crash on unload of relay plugin)
  (bug #40628)
* irc: clear the gnutls session in all cases after SSL connection error
* irc: do not display names by default when joining a channel (task #13045)
* irc: display PONG answer when resulting from manual /ping command
* irc: fix time parsed in tag of messages on Cygwin
* irc: use statusmsg from message 005 to check prefix char in status
  notices/messages
* irc: remove display of channel in channel notices, display "PvNotice" for
  channel welcome notices
* irc: fix ignore on a host without nick
* irc: use color code 0x1F (`ctrl-_`) for underlined text in input line (same
  code as messages) (bug #40756)
* irc: use color code 0x16 (`ctrl-v`) for reverse video in messages
* irc: use option irc.network.colors_send instead of irc.network.colors_receive
  when displaying messages sent by commands /away, /me, /msg, /notice, /query
* irc: fix memory leak when checking the value of ssl_priorities option in
  servers
* irc: fix memory leak when a channel is deleted
* irc: fix groups in channel nicklist when reconnecting to a server that
  supports more nick prefixes than the previously connected server
* irc: fix auto-switch to channel buffer when doing /join channel (without "#")
* logger: fix memory leaks in backlog
* logger: replace backslashs in name by logger replacement char under Cygwin
  (bug #41207)
* lua: fix detection of Lua 5.2 in autotools (patch #8270)
* lua: fix crash on calls to callbacks during load of script
* python: fix load of scripts with python >= 3.3
* relay: fix memory leak on unload of relay plugin
* ruby: add detection and fix compilation with Ruby 2.0 (patch #8209)
* ruby: fix ruby init with Ruby >= 2.0 (bug #41115)
* scripts: fix script interpreter used after register during load of script
  in python/perl/ruby/lua/guile plugins (bug #41345)
* xfer: use same infolist for hook and signals (patch #7974)

[[0.4.2]]
== Version 0.4.2 (2013-10-06)

[[0.4.2_features]]
=== New features

* core: reduce memory used by using shared strings for nicklist and lines in
  buffers
* core: display day change message dynamically (do not store it as a line in
  buffer), split option weechat.look.day_change_time_format into two options
  weechat.look.day_change_message_{1date|2dates}, new option
  weechat.color.chat_day_change (task #12775)
* core: add syntax "@buffer:item" in bar items to force the buffer used when
  displaying the bar item (task #12717)
* core: add search of regular expression in buffer, don't reset search type on
  a new search, select where to search (messages/prefixes), add keys in search
  context: key[alt-c] (case (in)sensitive search), key[Tab] (search in
  messages/prefixes)
* core: add text emphasis in messages when searching text in buffer, new
  options: weechat.look.emphasized_attributes, weechat.color.emphasized,
  weechat.color.emphasized_bg
* core: change color format for options weechat.look.buffer_time_format and
  weechat.look.prefix_{action|error|join|network|quit} from `${xxx}` to
  `${color:xxx}`
* core: add secured data (encryption of passwords or private data): add new
  command /secure and new file sec.conf (task #7395)
* core: rename binary and man page from "weechat-curses" to "weechat"
  (task #11027)
* core: disable build of doc by default, add cmake option ENABLE_MAN to compile
  man page (off by default)
* core: add option "-o" in command /color
* core: add CA_FILE option in cmake and configure to setup default
  value of option weechat.network.gnutls_ca_file (default is
  "/etc/ssl/certs/ca-certificates.crt") (task #12725)
* core: add option "scroll_beyond_end" for command /window (task #6745)
* core: add options weechat.look.hotlist_prefix and weechat.look.hotlist_suffix
  (task #12730)
* core: add option weechat.look.key_bind_safe
* core: update man page and add translations (in French, German, Italian, and
  Japanese)
* core: add option weechat.network.proxy_curl (task #12651)
* core: add "proxy" infolist and hdata
* core: add infolist "layout" and hdata "layout", "layout_buffer" and
  "layout_window"
* api: return hashtable item pointer in functions hashtable_set() and
  hashtable_set_with_size()
* api: add "callback_free_key" in hashtable
* api: add support of colors with format `${color:xxx}` in function
  string_eval_expression() and command /eval
* api: add argument "options" in function string_eval_expression(), add option
  "-c" in command /eval (to evaluate a condition)
* api: add new function strlen_screen()
* aspell: rename option aspell.look.color to aspell.color.misspelled, add
  option aspell.color.suggestions
* aspell: add support of enchant library (patch #6858)
* irc: add option irc.look.notice_welcome_redirect to automatically redirect
  channel welcome notices to the channel buffer
* irc: add support of wildcards in commands (de)op/halfop/voice, split IRC
  message sent if number of nicks is greater than server MODES (from message
  005) (task #9221)
* irc: add option irc.look.pv_tags
* irc: add support of special variables $nick/$channel/$server in commands
  /allchan and /allserv
* irc: add option irc.look.nick_color_hash: hash algorithm to find nick color
  (patch #8062)
* logger: add option "flush" in command /logger
* plugins: remove the demo plugin
* relay: add command "ping" in weechat protocol (task #12689)
* rmodifier: add option "missing" in command /rmodifier
* script: add info about things defined by script (like commands, options, ...)
  in the detailed view of script (/script show)
* scripts: add hdata with script callback
* xfer: add option xfer.look.pv_tags

[[0.4.2_bugs]]
=== Bugs fixed

* core: clear whole line before displaying content instead of clearing after
  the end of content (bug #40115)
* core: fix time displayed in status bar (it was one second late) (bug #40097)
* core: fix memory leak on unhook of a print hook (if using tags)
* core: fix computation of columns in output of /help (take care about size of
  time/buffer/prefix)
* core: fix random crash on "/buffer close" with a buffer number (or a range of
  buffers)
* core: optimize the removal of lines in buffers (a lot faster to clear/close
  buffers with lot of lines)
* core: fix priority of logical operators in evaluation of expression
  (AND takes precedence over the OR) and first evaluate sub-expressions between
  parentheses
* core: remove gap after read marker line when there is no bar on the right
  (bug #39548)
* core: use "/dev/null" for stdin in hook_process() instead of closing stdin
  (bug #39538)
* core: fix char displayed at the intersection of three windows (bug #39331)
* core: fix crash in evaluation of expression when reading a string in hdata
  with a NULL value (bug #39419)
* core: fix display bugs with some UTF-8 chars that truncates messages displayed
  (for example U+26C4) (bug #39201)
* core: remove extra space after empty prefix (when prefix for action, error,
  join, network or quit is set to empty string) (bug #39218)
* core: fix random crash on mouse actions (bug #39094)
* core: set options weechat.look.color_inactive_{buffer|window} to "on" by
  default
* core: fix line alignment when option weechat.look.buffer_time_format is set
  to empty string
* api: change type of hashtable key hash to unsigned long
* api: use pointer for infolist "hook" to return only one hook
* aspell: fix detection of word start/end when there are apostrophes or minus
  chars before/after word
* irc: fix reconnection to server using IPv6 (bug #38819, bug #40166)
* irc: replace default prefix modes "qaohvu" by the standard ones "ov" when
  PREFIX is not sent by server (bug #39802)
* irc: use 6697 as default port for SSL servers created with URL "ircs://"
  (bug #39621)
* irc: display number of ops/halfops/voices on channel join only for supported
  modes on server (bug #39582)
* irc: fix self nick color in server messages after nick is changed with /nick
  (bug #39415)
* irc: fix error message on /invite without arguments (bug #39272)
* irc: fix multiple nicks in command /query (separated by commas): open one
  buffer per nick
* lua: fix interpreter used in API functions (bug #39470)
* relay: fix decoding of websocket frames when there are multiple frames in a
  single message received (only the first one was decoded)
* relay: fix binding to an IP address (bug #39119)
* xfer: fix compilation on OpenBSD (bug #39071)

[[0.4.1]]
== Version 0.4.1 (2013-05-20)

[[0.4.1_features]]
=== New features

* core: make nick prefix/suffix dynamic (not stored in the line): move options
  irc.look.nick_{prefix|suffix} to weechat.look.nick_{prefix|suffix} and
  options irc.color.nick_{prefix|suffix} to
  weechat.color.chat_nick_{prefix|suffix}, add new options
  weechat.look.prefix_align_more_after,
  weechat.look.prefix_buffer_align_more_after, logger.file.nick_{prefix|suffix}
  (bug #37531)
* core: add support of multiple layouts (task #11274)
* core: add signals nicklist_{group|nick}_removing and hsignals
  nicklist_{group|nick}_{added|removing|changed}
* core: add count for groups, nicks, and total in nicklist
* core: allow read of array in hdata without using index
* core: add option "dirs" in command /debug
* core: add signal "window_opened" (task #12464)
* api: add new function hdata_search()
* api: add property "completion_freeze" for function buffer_set(): do not stop
  completion when command line is updated
* aspell: add completion "aspell_dicts" (list of aspell installed dictionaries)
* aspell: add info "aspell_dict" (dictionaries used on a buffer)
* aspell: optimization on spellers to improve speed (save state by buffer)
* irc: add support of "dh-aes" SASL mechanism (patch #8020)
* irc: add support of UHNAMES (capability "userhost-in-names") (task #9353)
* irc: add tag "irc_nick_back" for messages displayed in private buffer when a
  nick is back on server (task #12576)
* irc: add option irc.look.display_join_message (task #10895)
* irc: add option irc.look.pv_buffer: automatically merge private buffers
  (optionally by server) (task #11924)
* irc: rename option irc.network.lag_disconnect to irc.network.lag_reconnect,
  value is now a number of seconds
* irc: hide passwords in commands or messages sent to nickserv (/msg nickserv)
  with new modifiers "irc_command_auth" and "irc_message_auth", remove option
  irc.look.hide_nickserv_pwd, add option irc.look.nicks_hide_password
  (bug #38346)
* irc: unmask smart filtered join if nick speaks in channel some minutes after
  the join, new option irc.look.smart_filter_join_unmask (task #12405)
* relay: add message "_nicklist_diff" (differences between old and current
  nicklist)
* relay: add support of multiple servers on same port for irc protocol (the
  client must send the server in the "PASS" command)
* relay: add WebSocket server support (RFC 6455) for irc and weechat protocols,
  new option relay.network.websocket_allowed_origins
* relay: add options "buffers" and "upgrade" in commands sync/desync (weechat
  protocol)
* rmodifier: rename default rmodifier "nickserv" to "command_auth" (with new
  modifier "irc_command_auth"), add default rmodifier "message_auth" (modifier
  "irc_message_auth")
* script: add option script.scripts.autoload, add options "autoload",
  "noautoload" and "toggleautoload" for command /script, add action "A"
  (key[alt-a]) on script buffer (toggle autoload) (task #12393)
* xfer: add option xfer.file.auto_accept_nicks (patch #7962)

[[0.4.1_bugs]]
=== Bugs fixed

* core: fix display of long lines without time (message beginning with two
  tabs)
* core: reset scroll in window before zooming on a merged buffer (bug #38207)
* core: install icon file (patch #7972)
* core: fix refresh of item "completion": clear it after any action that is
  changing content of command line and after switch of buffer (bug #38214)
* core: fix detection of iconv with cmake on OS X (bug #38321)
* core: fix structures before buffer data when a buffer is closed
* core: fix refresh of line after changes with hdata_update() (update flag
  "displayed" according to filters)
* core: fix detection of python on Ubuntu Raring
* core: fix hidden lines for messages without date when option
  weechat.history.max_buffer_lines_minutes is set (bug #38197)
* core: use default hash/comparison callback for keys of type
  integer/pointer/time in hashtable
* api: do not display a warning by default when loading a script with a license
  different from GPL
* api: fix connection to servers with hook_connect() on OS X (bug #38496)
* api: fix bug in function string_match() when mask begins and ends with "*"
* api: allow hashtable with keys that are not strings in function
  hashtable_add_to_infolist()
* api: fix function string_mask_to_regex(): escape all special chars used in
  regex (bug #38398)
* guile: fix crash in function hdata_move()
* guile: fix arguments given to callbacks (separate arguments instead of one
  list with arguments inside), guile >= 2.0 is now required (bug #38350)
* guile: fix crash on calls to callbacks during load of script (bug #38343)
* guile: fix compilation with guile 2.0
* irc: fix name of server buffer after /server rename (set name "server.name"
  instead of "name")
* irc: fix uncontrolled format string when sending unknown irc commands
  (if option irc.network.send_unknown_commands is on)
* irc: fix uncontrolled format string when sending ison command (for nicks
  monitored by /notify)
* irc: fix refresh of nick in input bar when joining a new channel with op
  status (bug #38969)
* irc: fix display of CTCP messages that contain bold attribute (bug #38895)
* irc: fix duplicate nick completion when someone rejoins the channel with same
  nick but a different case (bug #38841)
* irc: fix crash on command "/allchan /close"
* irc: fix default completion (like nicks) in commands /msg, /notice, /query
  and /topic
* irc: fix prefix color for nick when the prefix is not in
  irc.color.nick_prefixes: use default color (key "*")
* irc: fix display of malformed CTCP (without closing char) (bug #38347)
* irc: fix memory leak in purge of hashtables with joins (it was done only for
  the first server in the list)
* irc: add color in output of /names when result is on server buffer (channel
  not joined) (bug #38070)
* lua: remove use of functions for API constants
* lua: fix crash on stack overflow: call lua_pop() for values returned by lua
  functions (bug #38510)
* perl: simplify code to load scripts
* python: fix crash when loading scripts with Python 3.x (patch #8044)
* relay: fix uncontrolled format string in redirection of irc commands
* relay: rename compression "gzip" to "zlib" (compression is zlib, not gzip)
* relay: fix commands sync/desync in weechat protocol (bug #38215)
* ruby: fix crash in function hdata_move()
* ruby: fix crash with Ruby 2.0: use one array for the last 6 arguments of
  function config_new_option() (bug #31050)
* script: fix compilation on GNU/Hurd (patch #7977)
* script: create "script" directory on each action, just in case it has been
  removed (bug #38472)
* scripts: create directories (language and language/autoload) on each action
  (install/remove/autoload), just in case they have been removed (bug #38473)
* scripts: do not allow empty script name in function register()
* xfer: fix freeze of DCC file received: use non-blocking socket after
  connection to sender and ensure the ACK is properly sent (bug #38340)

[[0.4.0]]
== Version 0.4.0 (2013-01-20)

[[0.4.0_features]]
=== New features

* core: add buffer pointer in arguments for signals "input_search",
  "input_text_changed" and "input_text_cursor_moved"
* core: add option "diff" in command /set (list options with changed value)
* core: add git version in build, display it in "weechat-curses --help" and
  /version
* core: add color support in options
  weechat.look.prefix_{action|error|join|network|quit} (task #9555)
* core: display default values for changed config options in output of /set
* core: add command /eval, use expression in conditions for bars
* core: add option "-quit" in command /upgrade (save session and quit without
  restarting WeeChat, for delayed restoration)
* api: allow return code WEECHAT_RC_OK_EAT in callbacks of hook_signal() and
  hook_hsignal() (stop sending the signal immediately)
* api: allow creation of structure with hdata_update() (allowed for hdata
  "history")
* api: use hashtable "options" for command arguments in function
  hook_process_hashtable() (optional, default is a split of string with
  command)
* api: add new function string_eval_expression()
* api: connect with IPv6 by default in hook_connect() (with fallback to IPv4),
  shuffle list of hosts for a same address, add argument "retry" for
  hook_connect(), move "sock" from hook_connect() arguments to callback of
  hook_connect() (task #11205)
* aspell: add signal "aspell_suggest" (sent when new suggestions are displayed)
* aspell: add bar items "aspell_dict" (dictionary used on current buffer) and
  "aspell_suggest" (suggestions for misspelled word at cursor), add option
  aspell.check.suggestions (task #12061)
* irc: add tags "irc_nick1_xxx" and "irc_nick2_yyy" in message displayed for
  command "NICK"
* irc: return git version in CTCP VERSION and FINGER by default, add "$git"
  and "$versiongit" in format of CTCP replies
* irc: read local variable "autorejoin" in buffer to override server option
  "autorejoin" (task #12256)
* irc: add option "-auto" in command /connect (task #9340)
* irc: add support of "server-time" capability (task #12255)
* irc: add support of tags in messages
* irc: add command /quiet, fix display of messages 728/729 (quiet list, end of
  quiet list) (task #12278)
* irc: add option irc.network.alternate_nick to disable dynamic nick generation
  when all nicks are already in use on server (task #12281)
* irc: add option irc.network.whois_double_nick to double nick in command
  /whois
* irc: add option "-noswitch" in command /join (task #12275)
* perl: display script filename in error messages
* relay: add backlog and server capability "server-time" for irc protocol, add
  new options relay.irc.backlog_max_minutes, relay.irc.backlog_max_number,
  relay.irc.backlog_since_last_disconnect, relay.irc.backlog_tags,
  relay.irc.backlog_time_format (task #12076)
* relay: add support of IPv6, new option relay.network.ipv6, add support of
  "ipv4." and/or "ipv6." before protocol name, to force IPv4/IPv6 (task #12270)
* xfer: display remote IP address for DCC chat/file (task #12289)

[[0.4.0_bugs]]
=== Bugs fixed

* core: fix infinite loop when a regex gives an empty match (bug #38112)
* core: fix detection of guile in configure
* core: fix click in item "buffer_nicklist" when nicklist is a root bar
  (bug #38080)
* core: fix line returned when clicking on a bar (according to position and
  filling) (bug #38069)
* core: fix refresh of bars when applying layout (bug #37944, bug #37952)
* core: fix scroll to bottom of window (default key: key[alt-End]) when line
  displayed is bigger than chat area
* core: fix scroll in buffer after enabling/disabling some filters (if scroll
  is on a hidden line) (bug #37885)
* core: fix memory leak in case of error when building content of bar item for
  display
* core: fix detection of command in input: a single command char is considered
  as a command (API function string_input_for_buffer())
* core: search for a fallback template when a no template is matching command
  arguments
* core: fix refresh of windows after split (fix bug with horizontal separator
  between windows) (bug #37874)
* core: fix stuck mouse (bug #36533)
* core: fix default mouse buttons actions for script buffer (focus the window
  before executing action)
* core: fix scroll of one page down when weechat.look.scroll_page_percent is
  less than 100 (bug #37875)
* core: disable paste detection and confirmation if bar item "input_paste" is
  not used in a visible bar (task #12327)
* core: use high priority (50000) for commands /command and /input so that an
  alias will not take precedence over these commands (bug #36353)
* core: execute command with higher priority when many commands with same name
  are found with different priorities
* core: fix display of combining chars (bug #37775)
* core: stop cmake if gcrypt lib is not found (bug #37671)
* core: add incomplete mouse events "event-down" and "event-drag" (task #11840)
* core: fix display of zoomed/merged buffer (with number >= 2) after switching
  to it (bug #37593)
* core: fix display problem when option weechat.look.prefix_same_nick is set
  (problem with nick displayed in first line of screen) (bug #37556)
* core: fix wrapping of words with wide chars (the break was made before the
  correct position)
* api: do not call shell to execute command in hook_process() (fix security
  problem when a plugin/script gives untrusted command) (bug #37764)
* alias: give higher priority to aliases (2000) so that they take precedence
  over an existing command
* aspell: ignore self and remote nicks in private buffers
* aspell: fix creation of spellers when number of dictionaries is different
  between two buffers
* guile: fix bad conversion of shared strings (replace calls to
  scm_i_string_chars() by scm_to_locale_string()) (bug #38067)
* irc: fix display of actions (/me) when they are received from a relay client
  (in channel and private buffers) (bug #38027)
* irc: fix memory leak when updating modes of channel
* irc: fix crash on /upgrade (free channels before server data when a server
  is destroyed) (bug #37736)
* irc: fix crash when decoding IRC colors in strings (bug #37704)
* irc: fix refresh of bar item "away" after command /away or /disconnect
* irc: send whois on self nick when /whois is done without argument on a
  channel (task #12273)
* irc: remove local variable "away" in server/channels buffers after server
  disconnection (bug #37582)
* irc: fix crash when message 352 has too few arguments (bug #37513)
* irc: remove unneeded server disconnect when server buffer is closed and
  server is already disconnected
* perl: fix calls to callbacks during load of script when multiplicity is
  disabled (bug #38044)
* relay: fix duplicated messages sent to irc clients (when messages are
  redirected) (bug #37870)
* relay: fix memory leak when adding hdata to a message (weechat protocol)
* relay: fix crash after /upgrade when a client is connected
* relay: add missing "ssl." in output of /relay listrelay
* script: fix scroll with mouse when window with script buffer is not the
  current window (do not force a switch to script buffer in current window)
* script: fix compilation on OS X
* xfer: fix memory leak when refreshing xfer buffer
* xfer: add missing tags in DCC chat messages: nick_xxx, prefix_nick_ccc, logN
* xfer: limit bytes received to file size (for DCC file received), fix crash
  when displaying a xfer file with pos greater than size

[[0.3.9.2]]
== Version 0.3.9.2 (2012-11-18)

[[0.3.9.2_bugs]]
=== Bugs fixed

* core: do not call shell to execute command in hook_process() (fix security
  problem when a plugin/script gives untrusted command) (bug #37764)

[[0.3.9.1]]
== Version 0.3.9.1 (2012-11-09)

[[0.3.9.1_bugs]]
=== Bugs fixed

* irc: fix crash when decoding IRC colors in strings (bug #37704)

[[0.3.9]]
== Version 0.3.9 (2012-09-29)

[[0.3.9_features]]
=== New features

* core: add signals for plugins loaded/unloaded
* core: add default key key[alt-x] (zoom on merged buffer) (task #11029)
* core: add mouse bindings key[ctrl-] wheel up/down to scroll horizontally
  buffers with free content
* core: add option weechat.startup.sys_rlimit to set system resource limits for
  WeeChat process
* core: add option "swap" in command /buffer (task #11373)
* core: add hdata "hotlist"
* core: add support of arrays in hdata variables
* core: add command line option "-r" (or "--run-command") to run command(s)
  after startup of WeeChat
* core: add function hook_set() in plugin API, add "subplugin" in hooks (set by
  script plugins), display subplugin in /help on commands (task #12049)
* core: add option weechat.look.jump_smart_back_to_buffer (jump back to initial
  buffer after reaching end of hotlist, on by default, which is old behavior)
* core: add default key key[alt-s] (toggle aspell)
* core: add cmake option "MANDIR" (bug #36776)
* core: add callback "nickcmp" in buffers
* core: add horizontal separator between windows, new options
  weechat.look.window_separator_{horizontal|vertical}
* core: add options weechat.look.color_nick_offline and
  weechat.color.chat_nick_offline{_highlight|_highlight_bg} to use different
  color for offline nicks in prefix (task #11109)
* doc: add Japanese user's guide (patch #7827), scripting guide and tester's
  guide
* api: allow update for some variables of hdata, add new functions
  hdata_update() and hdata_set()
* api: add info "locale" for info_get() (locale used to translate messages)
* api: add new function util_version_number()
* aspell: add option aspell.check.enabled, add options enable/disable/toggle
  for command /aspell (rename options enable/disable/dictlist to
  setdict/deldict/listdict), display aspell status with /aspell (task #11988)
* irc: generate alternate nicks dynamically when all nicks are already in use
  (task #12209)
* irc: move options from core to irc plugin: weechat.look.nickmode to
  irc.look.nick_mode (new type: integer with values: none/prefix/action/both)
  and weechat.look.nickmode_empty to irc.look.nick_mode_empty
* irc: add bar item "buffer_modes", remove option irc.look.item_channel_modes
  (task #12022)
* irc: add option irc.look.ctcp_time_format to customize reply to CTCP TIME
  (task #12150)
* logger: add tags in backlog lines displayed when opening buffer
* logger: add messages "Day changed to" in backlog (task #12187)
* lua: add support of lua 5.2
* relay: add support of SSL (for irc and weechat protocols), new option
  relay.network.ssl_cert_key (task #12044)
* relay: add option relay.color.client
* relay: add object type "arr" (array) in WeeChat protocol
* script: new plugin "script" (scripts manager, replacing scripts weeget.py and
  script.pl)
* scripts: add signals for scripts loaded/unloaded/installed/removed
* scripts: add hdata with list of scripts for each language

[[0.3.9_bugs]]
=== Bugs fixed

* core: move the set of cmake policy CMP0003 in directory src (so it applies to
  all plugins) (bug #37311)
* core: fix display bug when end of a line is displayed on top of chat (last
  line truncated and MORE(0) in status bar) (bug #37203)
* core: fix IP address returned by hook_connect() (return IP really used, not
  first IP for hostname)
* core: display spaces at the end of messages in chat area (bug #37024)
* core: fix infinite loop in display when chat area has width of 1 with
  a bar displayed on the right (nicklist by default) (bug #37089)
* core: fix display of "bar more down" char when text is truncated by size_max
  in bars with vertical filling (bug #37054)
* core: fix color of long lines (displayed on more than one line on screen)
  under FreeBSD (bug #36999)
* core: return error string to callback of hook_connect() if getaddrinfo fails
  in child process
* core: fix names of cache variables in configure.in (bug #36971)
* core: scroll to bottom of window after reaching first or last highlight with
  keys key[alt-p] / key[alt-n]
* core: fix refresh of bar items when switching window
* core: fix refresh of bar items "buffer_filter" and "scroll" in root bars
  (bug #36816)
* core: allow again names beginning with "#" for bars, proxies and filters
* core: escape special chars (`#[\`) in configuration files for name of options
  (bug #36584)
* aspell: add missing dictionaries (ast/grc/hus/kn/ky)
* charset: do not allow "UTF-8" in charset decoding options (useless because
  UTF-8 is the internal WeeChat charset)
* fifo: ignore read failing with error EAGAIN (bug #37019)
* guile: fix crash when unloading a script without pointer to interpreter
* guile: fix path of guile include dirs in cmake build (patch #7790)
* irc: fix rejoin of channels with a key, ignore value "*" sent by server for
  key (bug #24131)
* irc: fix SASL mechanism "external" (bug #37274)
* irc: fix parsing of message 346 when no nick/time are given (bug #37266)
* irc: switch to next address after a timeout when connecting to server
  (bug #37216)
* irc: fix bug when changing server option "addresses" with less addresses
  (bug #37215)
* irc: add network prefix in irc (dis)connection messages
* irc: fix split of received IRC message: keep spaces at the end of message
* irc: fix bug with prefix chars which are in chanmodes with a type different
  from "B" (bug #36996)
* irc: fix format of message "USER" (according to RFC 2812) (bug #36825)
* irc: fix parsing of user modes (ignore everything after first space)
  (bug #36756, bug #31572)
* irc: fix freeze when reading on socket with SSL enabled (use non-blocking
  sockets) (bug #35097)
* irc: allow again names beginning with "#" for servers
* lua: fix crash when unloading a script without pointer to interpreter
* python: fix detection of python (first try "python2.x" and then "python")
  (bug #36835)
* python: fix crash when unloading a script without pointer to interpreter
* relay: fix freeze when writing on relay socket (use non-blocking sockets in
  relay for irc and weechat protocols) (bug #36655)
* ruby: detect Ruby version 1.9.3 in cmake and autotools
* scripts: fix deletion of configuration files when script is unloaded
  (bug #36977)
* scripts: fix function unhook_all(): delete only callbacks of hooks and add
  missing call to unhook()
* scripts: ignore call to register() (with a warning) if script is already
  registered
* xfer: fix DCC transfer error (bug #37432)

[[0.3.8]]
== Version 0.3.8 (2012-06-03)

[[0.3.8_features]]
=== New features

* core: support lines of 16 Kb long in configuration files (instead of 1 Kb)
* core: convert options weechat.look.prefix_align_more and
  weechat.look.prefix_buffer_align_more from boolean to string (task #11197)
* core: add option weechat.look.prefix_same_nick (hide or change prefix on
  messages whose nick is the same as previous message) (task #11965)
* core: convert tabs to spaces in text pasted (bug #25028)
* core: add a connection timeout for child process in hook_connect()
  (bug #35966)
* core: follow symbolic links when writing configuration files (.conf)
  (task #11779)
* core: add support of terminal "bracketed paste mode", new options
  weechat.look.paste_bracketed and weechat.look.paste_bracketed_timer_delay
  (task #11316)
* doc: add Japanese FAQ (patch #7781)
* api: add list "gui_buffer_last_displayed" in hdata "buffer"
* irc: add option "fakerecv" in command /server to simulate a received IRC
  message (not documented, for debug only)
* irc: add option "-pending" in command /disconnect (cancel auto-reconnection
  on servers currently reconnecting) (task #11985)
* irc: allow more than one nick in command /invite
* irc: add signals and tags in messages for irc notify (task #11887)
* irc: add support of "external" SASL mechanism (task #11864)
* logger: add colors for backlog lines and end of backlog, new options:
  logger.color.backlog_line and logger.color.backlog_end (task #11966)
* relay: add signals "upgrade" and "upgrade_ended" in WeeChat protocol
* relay: add "date_printed" and "highlight" in signal "_buffer_line_added"
  (WeeChat protocol)
* rmodifier: add default rmodifier "quote_pass" to hide password in command
  "/quote pass" (bug #36250)
* rmodifier: add default rmodifier "server" to hide passwords in commands
  /server and /connect (task #11993)
* rmodifier: add option "release" in default rmodifier "nickserv" (used to hide
  passwords in command "/msg nickserv") (bug #35705)

[[0.3.8_bugs]]
=== Bugs fixed

* core: fix crash in focus hook for nicklist (bug #36271)
* core: fix truncated configuration files (zero-length) after system crash
  (bug #36383)
* core: fix display bugs and crashes with small windows (bug #36107)
* core: fix display bug with prefix when length is greater than max and prefix
  is ending with a wide char (bug #36032)
* core: fix lost scroll when switching to a buffer with a pending search
* core: fix display of wide chars on last column of chat area (patch #7733)
* api: display warning in scripts when invalid pointers (malformed strings) are
  given to plugin API functions (warning displayed if debug for plugin is >= 1)
* scripts: fix type of argument "rc" in callback of hook_process() (from string
  to integer)
* guile: fix crash on ARM when loading guile plugin (bug #36479)
* guile: add missing function hook_process_hashtable() in API
* irc: update channel modes by using chanmodes from message 005 (do not send
  extra command "MODE" to server), fix parsing of modes (bug #36215)
* irc: hide everything after "identify" or "register" in messages to nickserv
  when option irc.look.hide_nickserv_pwd is on (bug #36362)
* irc: set user modes only if target nick is self nick in message 221
  (patch #7754)
* irc: force the clear of nicklist when joining a channel (nicklist was not
  sync after znc reconnection) (bug #36008)
* irc: do not send command "MODE #channel" on manual /names (do it only when
  names are received on join of channel) (bug #35930)
* irc: do not allow the creation of two servers with same name but different
  case (fix error when writing file irc.conf) (bug #35840)
* irc: update away flag for nicks on manual /who
* irc: display privmsg messages to "@#channel" and "+#channel" in channel
  buffer (bug #35331)
* irc: fix redirection of message when message is queued for sending on server
* irc: check notify immediately when adding a nick to notify list, improve
  first notify message for a nick (bug #35731)
* irc: fix display of color in hostname (join/part/quit messages)
* irc: compute hash to find nick color for nick in server message when nick
  is not in nicklist
* irc: close server buffer when server is deleted
* irc: add search for lower case nicks in option irc.look.nick_color_force
* logger: fix charset of lines displayed in backlog when terminal charset is
  different from UTF-8 (bug #36379)
* perl: fix compilation on OS X (bug #30701)
* perl: fix crash on quit on OS X
* relay: keep spaces in beginning of "input" received from client (WeeChat
  protocol)
* relay: fix crash on /upgrade when client is connected using WeeChat protocol
* relay: redirect some irc messages from clients to hide output (messages:
  mode, ison, list, names, topic, who, whois, whowas, time, userhost)
  (bug #33516)
* tcl: add missing function hdata_char() in API
* tcl: fix pointer sent to function hook_signal_send() when type of data is
  a pointer

[[0.3.7]]
== Version 0.3.7 (2012-02-26)

[[0.3.7_features]]
=== New features

* core: add Japanese translations
* core: add support of flags in regular expressions and highlight options
* core: use extended regex in filters (task #9497, patch #7616)
* core: add type "hashtable" for hdata
* core: add signals "buffer_line_added" and "window_switch"
* core: add default keys key[ctrl-]key[Left]/key[Right] (`meta2-1;5D` /
  `meta2-1;5C`) for gnome-terminal
* core: add option "hooks" in command /debug
* core: add option "weechat.look.scroll_bottom_after_switch" (if enabled,
  restore old behavior before fix of bug #25555 in version 0.3.5)
* core: add new option weechat.completion.base_word_until_cursor: allow
  completion in middle of words (enabled by default) (task #9771)
* core: add option "jump_last_buffer_displayed" in command /input
  (key: key[alt-/]) (task #11553)
* core: add developer's guide (task #5416)
* core: add option weechat.history.max_buffer_lines_minutes: maximum number of
  minutes in history per buffer (task #10900), rename option
  weechat.history.max_lines to weechat.history.max_buffer_lines_number
* core: add WEECHAT_HOME option in cmake and configure to setup default
  WeeChat home (default is "~/.weechat") (task #11266)
* core: add optional arguments for command /plugin load/reload/autoload
* api: add modifier "input_text_for_buffer" (bug #35317)
* api: add support of URL in hook_process() / hook_process_hashtable()
  (task #10247)
* api: add new functions strcasecmp_range(), strncasecmp_range(),
  string_regex_flags(), string_regcomp(), hashtable_map_string(),
  hook_process_hashtable(), hdata_check_pointer(), hdata_char(),
  hdata_hashtable() and nicklist_get_next_item()
* alias: add default alias /umode => /mode $nick
* irc: add option "capabilities" in servers to enable client capabilities on
  connection
* irc: add signal "irc_server_opened"
* irc: add signal "xxx,irc_out1_yyy" and modifier "irc_out1_xxx" (outgoing
  message before automatic split to fit in 512 bytes)
* irc: add alias "ctcp" for target buffer of CTCP messages
* irc: add options irc.look.highlight_{server|channel|pv} to customize or
  disable default nick highlight (task #11128)
* irc: use extended regex in commands /ignore and /list
* irc: use redirection to get channel modes after update of modes on channel,
  display output of /mode #channel, allow /mode without argument (display modes
  of current channel or user modes on server buffer)
* irc: add optional server in info "irc_is_channel" (before channel name)
  (bug #35124), add optional server in info_hashtable "irc_message_parse"
* irc: add case insensitive string comparison based on casemapping of server
  (rfc1459, strict-rfc1459, ascii) (bug #34239)
* irc: add option irc.color.mirc_remap to remap mirc colors in messages to
  WeeChat colors
* irc: allow URL "irc://" in command /connect
* guile: new script plugin for scheme (task #7289)
* python: add support of Python 3.x (task #11704)
* relay: add WeeChat protocol for remote GUI
* xfer: display origin of xfer in core and xfer buffers (task #10956)

[[0.3.7_bugs]]
=== Bugs fixed

* core: fix expand of path `~` to home of user in function string_expand_home()
  (`~/xxx` was OK, but not `~`)
* core: fix memory leak when closing buffer
* core: fix memory leak in function util_search_full_lib_name()
* core: automatically add newline char after last pasted line (when pasting
  many lines with confirmation) (task #10703)
* core: fix bug with layout: assign layout number in buffers when doing
  /layout save
* core: do not auto add space after nick completer if option
  weechat.completion.nick_add_space is off
* core: fix signal "buffer_switch": send it only once when switching buffer
  (bug #31158)
* core: move option "scroll_unread" from command /input to /window
* core: add library "pthread" in cmake file for link on OpenBSD
* core: save current mouse state in option weechat.look.mouse (set option when
  mouse state is changed with command /mouse)
* core: apply filters after full reload of configuration files (with /reload)
  (bug #31182)
* core: allow list for option weechat.plugin.extension (makes weechat.conf
  portable across Un*x and Windows) (task #11479)
* core: fix compilation under OpenBSD 5.0 (lib utf8 not needed any more)
  (bug #34727)
* core: display error in command /buffer if arguments are wrong (bug #34180)
* core: fix help on plugin option when config_set_desc_plugin() is called to
  set help on newly created option
* core: fix compilation error with "pid_t" on Mac OS X (bug #34639)
* core: enable background process under Cygwin to connect to servers, fix
  reconnection problem (bug #34626)
* aspell: fix URL detection (do not check spelling of URLs) (bug #34040)
* irc: fix memory leak in SASL/blowfish authentication
* irc: fix memory leak when a server is deleted
* irc: fix self-highlight when using /me with an IRC bouncer like znc
  (bug #35123)
* irc: use low priority for MODE sent automatically by WeeChat (when joining
  channel)
* irc: do not use option irc.look.nick_color_stop_chars for forced nick colors
  (bug #33480)
* irc: reset read marker of current buffer on manual /join
* irc: fix crash when signon time in message 317 (whois, idle) is invalid
  (too large) (bug #34905)
* irc: do not delete servers added in irc.conf on /reload (bug #34872)
* irc: remove autorejoin on channels when disconnected from server (bug #32207)
* irc: display messages kick/kill/mode/topic even if nick is ignored
  (bug #34853)
* irc: display channel voice notices received in channel buffer (bug #34762),
  display channel/op notices sent in channel buffer
* irc: auto-connect to servers created with "irc://" on command line but not
  other servers if "-a" ("--no-connect") is given
* perl: increment count of hash returned by API (fix crash when script tries to
  read hash without making a copy)
* relay: do not create relay if there is a problem with socket creation
  (bug #35345)
* ruby: fix crash when reloading ruby plugin (bug #34474)

[[0.3.6]]
== Version 0.3.6 (2011-10-22)

[[0.3.6_features]]
=== New features

* core: add color attribute "|" (keep attributes) and value "resetcolor" for
  function color() in plugin API (used by irc plugin to keep
  bold/reverse/underlined in message when changing color) (bug #34550)
* core: add new option weechat.look.color_basic_force_bold, off by default:
  bold is used only if terminal has less than 16 colors (patch #7621)
* core: add default key key[F5] (`meta2-[E`) for Linux console
* core: add "inactive" colors for inactive windows and lines in merged buffers,
  new options: weechat.look.color_inactive_window,
  weechat.look.color_inactive_buffer, weechat.look.color_inactive_message,
  weechat.look.color_inactive_prefix,
  weechat.look.color_inactive_prefix_buffer,
  weechat.look.color_inactive_time, weechat.color.chat_inactive_line,
  weechat.color.chat_inactive_window,
  weechat.color.chat_prefix_buffer_inactive_line
* core: do automatic zoom on current window when terminal becomes too small
  for windows
* core: add new options weechat.look.bar_more_left/right/up/down
* core: add new option weechat.look.item_buffer_filter
* core: allow name of buffer for command /buffer clear (task #11269)
* core: add new command /repeat (execute a command several times)
* core: save and restore layout for buffers and windows on /upgrade
* core: add option "-all" in command /buffer unmerge
* core: add number in windows (add optional argument "-window" so some actions
  for command /window)
* core: allow buffer name in /buffer close
* core: add support of mouse: new command /mouse, new key context "mouse",
  new options weechat.look.mouse and weechat.look.mouse_timer_delay
  (task #5435)
* core: add command /cursor (free movement of cursor on screen), with key
  context "cursor"
* core: automatic scroll direction in /bar scroll (x/y is now optional)
* core: add optional delay for key grab (commands /input grab_key and
  /input grab_key_command, default is 500 milliseconds)
* core: allow plugin name in command /buffer name
* core: add context "search" for keys (to define keys used during search in
  buffer with key[ctrl-r])
* core: add new option weechat.look.separator_vertical, rename option
  weechat.look.hline_char to weechat.look.separator_horizontal
* core: add local variable "highlight_regex" in buffers
* core: add "hdata" (direct access to WeeChat/plugin data)
* core: add option weechat.look.eat_newline_glitch (do not add new line at end
  of each line displayed)
* core: add options "infolists", "hdata" and "tags" for command /debug
* core: add horizontal scrolling for buffers with free content (command
  /window scroll_horiz) (task #11112)
* api: add info "cursor_mode"
* api: add new functions key_bind(), key_unbind(), hook_focus(), hdata_new(),
  hdata_new_var(), hdata_new_list(), hdata_get(), hdata_get_var_offset(),
  hdata_get_var_type(), hdata_get_var_type_string(), hdata_get_var_hdata(),
  hdata_get_var(), hdata_get_var_at_offset(), hdata_get_list(), hdata_move(),
  hdata_integer(), hdata_string(), hdata_pointer(), hdata_time(),
  hdata_get_string()
* irc: allow reason for command /disconnect
* irc: allow server name for commands /die and /restart
* irc: add new info_hashtable "irc_message_split"
* irc: improve split of privmsg message (keep ctcp), add split of ison, join,
  notice, wallops, 005, 353 (bug #29879, bug #33448, bug #33592)
* irc: add prefix "#" for all channels on join (if no prefix given)
* logger: add option logger.file.flush_delay (task #11118)

[[0.3.6_bugs]]
=== Bugs fixed

* core: fix freeze when calling function util_file_get_content() with a
  directory instead of a filename
* core: fix compilation error (INSTALLPREFIX undeclared) on OS X and when
  compiling with included gettext (bug #26690)
* core: display timeout for hook_process() command only if debug for core is
  enabled (task #11401)
* core: bufferize lines displayed before core buffer is created, to display
  them in buffer when it is created
* core: fix display of background color in chat area after line feed
* core: fix paste detection (problem with end of lines)
* core: fix display of paste multi-line prompt with a root input bar
  (bug #34305)
* core: change default value of option weechat.network.gnutls_ca_file to
  "/etc/ssl/certs/ca-certificates.crt"
* core: replace deprecated gnutls function
  gnutls_certificate_client_set_retrieve_function() by new function
  gnutls_certificate_set_retrieve_function() (gnutls >= 2.11.0)
* core: use dynamic buffer size for calls to vsnprintf()
* core: fix memory leak in unhook of hook_connect()
* core: fix memory leak in display of empty bar items
* core: fix input of wide UTF-8 chars under Cygwin (bug #34061)
* core: fix bugs with automatic layout (bug #26110), add support of merged
  buffers in layout (task #10893)
* core: fix crash when invalid UTF-8 chars are inserted in command line
  (bug #33471)
* core: stop horizontal bar scroll at the end of content (for bars with
  horizontal filling) (bug #27908)
* core: fix crash when building hashtable string with keys and values
* core: replace buffer name by window number in /bar scroll
* core: fix bugs with key "^" (bug #32072, bug #21381)
* core: fix bugs with bar windows: do not create bar windows for hidden bars
* core: fix completion bug when two words for completion are equal but with
  different case
* core: fix completion for command arguments when same command exists in many
  plugins (bug #33753)
* core: fix freeze when hook_fd() is called with a bad file/socket (bug #33619)
* core: fix bug with option weechat.look.hotlist_count_max (value+1 was used)
* api: use arguments for infolist "window" to return only one window by number
* api: fix bug with function config_set_desc_plugin() (use immediately
  description for option when function is called)
* scripts: fix crash with scripts not auto-loaded having a buffer opened after
  /upgrade (input/close callbacks for buffer not set properly)
* irc: fix display of items "away" and "lag" in root bars, refresh all irc bar
  items on signal "buffer_switch" (bug #34466)
* irc: fix crash on malformed irc notice received (without message after
  target)
* irc: add missing messages for whois: 223, 264, 343
* irc: use high priority queue for sending modes and wallchops messages
* irc: rename info_hashtable "irc_parse_message" to "irc_message_parse"
* irc: use color "default" for any invalid color in option
  weechat.color.chat_nick_colors
* irc: send WHO command to check away nicks only if channel was not parted
* irc: fix crash when malformed IRC message 352 (WHO) is received (bug #33790)
* irc: fix crash when command "/buffer close" is used in a server command to
  close server buffer during connection (bug #33763)
* irc: fix crash when /join command is executed on a non-irc buffer
  (bug #33742)
* irc: fix bug with comma in irc color code: do not strip comma if it is not
  followed by a digit (bug #33662)
* irc: switch to buffer on /join #channel if channel buffer already exists
* irc: set host for nick on each channel message and nick change (if not
  already set)
* irc: update host of nicks on manual /who
* irc: fix memory leak on plugin unload (free ignores)
* irc: fix memory leak in message parser (when called from other plugins like
  relay) (bug #33387)
* relay: fix bug with self nick when someone changes its nick on channel
  (bug #33739)
* relay: fix memory leak (free some parsed messages) (bug #33387)
* relay: fix memory leak on plugin load (free raw messages)
* perl: replace calls to SvPV() by SvPV_nolen() (patch #7436)

[[0.3.5]]
== Version 0.3.5 (2011-05-15)

[[0.3.5_features]]
=== New features

* core: add buffer to hotlist if away is set on buffer (even if buffer is
  displayed), new option weechat.look.hotlist_add_buffer_if_away (task #10948)
* core: add option "balance" in command /window (key: key[alt-w,alt-b])
* core: add option "swap" in command /window (key: key[alt-w,alt-s])
  (task #11001)
* core: add option weechat.look.hotlist_buffer_separator
* core: add messages counts in hotlist for each buffer, new options:
  weechat.look.hotlist_count_max, weechat.look.hotlist_count_min_msg and
  weechat.color.status_count_{msg|private|highlight|other}
* core: add tag "notify_none" (line with this tag will not update hotlist)
* core: add optional bar name in command /bar default
* core: add new option weechat.look.highlight_tags (force highlight on tags)
* core: allow list of buffers in command /filter (exclusion with prefix "!")
  (task #10880)
* core: remember scroll position for all buffers in windows (bug #25555)
* core: allow relative size for command /window resize
* core: add some default keys for gnome-terminal (key[Home]/key[End],
  key[ctrl-]key[Up]/key[Down], key[alt-]key[PgUp]/key[PgDn])
* core: add option "memory" in command /debug
* core: add option weechat.look.read_marker_string
* core: improve display of commands lists in /help (add arguments -list
  and -listfull) (task #10299)
* core: improve arguments displayed in /help of commands
* core: add some chars after cursor when scrolling input line: new option
  weechat.look.input_cursor_scroll (bug #21391)
* core: add color "gray"
* core: add attributes for colors ("*": bold, "!": reverse, "_": underline)
* core: dynamically allocate color pairs (extended colors can be used without
  being added with command "/color"), auto reset of color pairs with option
  weechat.look.color_pairs_auto_reset
* core: allow background for nick colors (using ":")
* api: add new function config_set_desc_plugin() (task #10925)
* api: add new functions buffer_match_list() and window_search_with_buffer()
* aspell: add section "option" in aspell.conf for speller options (task #11083)
* irc: add new options irc.color.topic_old and irc.color.topic_new
* irc: add option "ssl_priorities" in servers (task #10106, debian #624055)
* irc: add modifier "irc_in2_xxx" (called after charset decoding)
* irc: replace options irc.color.nick_prefix_{op|halfop|voice|user} by a single
  option irc.color.nick_prefixes (task #10888)
* irc: add new options irc.look.buffer_switch_autojoin and
  irc.look.buffer_switch_join (task #8542, task #10506)
* irc: add new option irc.look.smart_filter_nick
* irc: add new options irc.look.color_nicks_in_nicklist and
  irc.look.color_nicks_in_names

[[0.3.5_bugs]]
=== Bugs fixed

* core: fix scroll in windows with /window scroll (skip lines "Day changed to")
* core: recalculate buffer_max_length when buffer short name is changed
  (patch #7441)
* core: do not update hotlist during upgrade
* core: apply new value of option weechat.look.buffer_notify_default to all
  opened buffers
* core: prohibit names beginning with "#" for bars, proxies, filters and IRC
  servers (bug #33020)
* core: create default bars only if no bar is defined in configuration file
* core: fix bug with repeat of last completion ("%*"), which failed when many
  templates are used in completion
* core: reload file with certificate authorities when option
  weechat.network.gnutls_ca_file is changed
* core: rebuild bar content when items are changed in an hidden bar
* core: fix verification of SSL certificates by calling gnutls verify callback
  (patch #7459)
* core: fix crash when using column filling in bars with some empty items
  (bug #32565)
* core: fix terminal title when $TERM starts with "screen"
* plugins: fix memory leaks when setting buffer callbacks after /upgrade
  (plugins: irc, relay, xfer, scripts)
* aspell: fix spellers used after switch of window (bug #32811)
* irc: fix parsing of message 332 when no topic neither colon are found
  (bug with bip proxy)
* irc: fix nick color in private when option irc.look.nick_color_force is
  changed
* irc: fix tags for messages sent with /msg command (bug #33169)
* irc: fix memory leak when copying or renaming server
* irc: do not rejoin channels where /part has been issued before reconnection
  to server (bug #33029)
* irc: use nick color for users outside the channel
* irc: update short name of server buffer when server is renamed
* irc: fix local variable "away" on server buffer (set/delete it each time away
  is set or removed on server)
* irc: ignore join if nick is not self nick and if channel buffer does not
  exist (bug #32667)
* irc: fix crash when setting wrong value in option
  irc.server.xxx.sasl_mechanism (bug #32670)
* irc: fix crash when completing /part command on a non-irc buffer (bug #32402)
* irc: add many missing commands for target buffer (options irc.msgbuffer.xxx)
  (bug #32216)
* lua: fix crash when many scripts are executing callbacks at same time
* perl: fix memory leak when calling perl functions (bug #32895)
* relay: fix crash on /upgrade when nick in irc client is not yet set
* relay: allow colon in server password received from client
* relay: do not send join for private buffers to client
* rmodifier: fix reload of file rmodifier.conf
* rmodifier: fix crash when adding rmodifier with invalid regex
* tcl: fix tcl detection on some 64-bits systems (bug #32915)
* xfer: do not close chat buffers when removing xfer from list (bug #32271)

[[0.3.4]]
== Version 0.3.4 (2011-01-16)

[[0.3.4_features]]
=== New features

* core: add 256 colors support, new command /color, new section "palette" in
  weechat.conf (task #6834)
* core: add info "weechat_upgrading", signal "upgrade_ended", display duration
  of upgrade
* core: replace the 10 nick color options and number of nick colors by a single
  option "weechat.color.chat_nick_colors" (comma separated list of colors)
* core: add color support in option weechat.look.buffer_time_format
* core: add new option weechat.look.highlight_regex and function
  string_has_highlight_regex() in plugin API (task #10321)
* core: add new option weechat.look.hotlist_unique_numbers (task #10691)
* core: add property "hotlist_max_level_nicks" in buffers to set max hotlist
  level for some nicks in buffer
* core: add new options weechat.look.input_share and
  weechat.look.input_share_overwrite (task #9228)
* core: add new option weechat.look.prefix_align_min (task #10650)
* api: add priority for hooks (task #10550)
* api: add new functions: list_search_pos(), list_casesearch_pos(),
  hashtable_get_string(), hashtable_set_pointer(), hook_info_hashtable(),
  info_get_hashtable(), hook_hsignal(), hook_hsignal_send(),
  hook_completion_get_string(), nicklist_group_get_integer(),
  nicklist_group_get_string(), nicklist_group_get_pointer(),
  nicklist_group_set(), nicklist_nick_get_integer(),
  nicklist_nick_get_string(), nicklist_nick_get_pointer(), nicklist_nick_set()
* irc: add option "-server" in command /join (task #10837)
* irc: add option "-switch" in commands /connect and /reconnect
* irc: add command /notify, new options irc.look.notify_tags_ison,
  irc.look.notify_tags_whois, irc.network.notify_check_ison,
  irc.network.notify_check_whois, new option "notify" in servers, new infolist
  "irc_notify" (task #5441)
* irc: add new option irc.look.nick_color_force (task #7374)
* irc: add command redirection with hsignals irc_redirect_pattern and
  irc_redirect_command (task #6703)
* irc: add new options irc.color.nick_prefix and irc.color.nick_suffix
* irc: add new option irc.look.item_away_message
* irc: add tag "nick_xxx" in user messages
* irc: move options from network section to server section: connection_timeout,
  anti_flood_prio_high, anti_flood_prio_low, away_check, away_check_max_nicks,
  default_msg_part, default_msg_quit (task #10664, task #10668)
* irc: rename options irc.look.open_channel_near_server and
  irc.look.open_pv_near_server to irc.look.new_channel_position and
  irc.look.new_pv_position with new values (none, next or near_server)
* irc: display old channel topic when topic is unset (task #9780)
* irc: add new info_hashtable "irc_parse_message"
* irc: add signal "irc_input_send"
* rmodifier: new plugin "rmodifier": alter modifier strings with regular
  expressions (bug #26964)
* relay: beta version of IRC proxy, now relay plugin is compiled by default
* python: add info "python2_bin" (path to python 2.x interpreter)

[[0.3.4_bugs]]
=== Bugs fixed

* core: fix scroll problem on buffers with free content and non-allocated lines
  (bug #32039)
* core: add support of python 2.7 in cmake and configure (debian #606989)
* core: call to function hook_config() when config option is created
* core: fix infinite loop on gnutls handshake when connecting with SSL to
  server on wrong port or server with SSL problems (bug #27487)
* core: fix data sent to callback of hook_process() (some data was sometimes
  missing), use a 64KB buffer for child output and send data to callback only
  when buffer is full
* core: fix crash when displaying groups in buffer nicklist
* core: fix bug with message "day changed to", sometimes displayed several
  times wrongly
* core: fix default value of bar items options (bug #31422)
* core: fix bug with buffer name in "/bar scroll" command
* core: optimize incremental search in buffer: do not search any more
  when chars are added to a text not found (bug #31167)
* core: fix memory leaks when removing item in hashtable and when setting
  highlight words in buffer
* core: use similar behavior for keys bound to local or global history
  (bug #30759)
* alias: complete with alias value for second argument of command /alias
* irc: differentiate notices from messages in private buffer (bug #31980)
* irc: update nick modes with message 221 (bug #32038)
* irc: fix bug with charset decoding on private buffers (decoding was made for
  local nick instead of remote nick) (bug #31890)
* irc: allow command /reconnect on servers that are not currently connected
  (bug #30726)
* irc: fix topic completion in command /topic when channel topic starts with
  channel name
* irc: improve nick prefixes, all modes (even unknown) are used with PREFIX
  value from message 005
* irc: fix crash/bug when option "addresses" for a server is unset or changed
  when WeeChat is connected to this server (bug #31268)
* irc: switch to next server address when IRC error is received after TCP
  connection but before message 001 (bug #30884)
* irc: fix bug with hostmasks in command /ignore (bug #30716)
* relay: split of messages sent to clients of irc proxy
* scripts: add missing function infolist_reset_item_cursor() in API
  (bug #31057)
* lua: fix crash when unloading script
* ruby: fix compilation with Ruby 1.9.2 (patch #7316)
* xfer: fix dcc chat buffer name (use irc server in name) (bug #29925)
* xfer: fix dcc file transfer for large files (more than 4 GB) on 32-bit
  systems (bug #31531)
* xfer: fix bug at end of file sent, sometimes transfer is still active
  although file was successfully sent

[[0.3.3]]
== Version 0.3.3 (2010-08-07)

[[0.3.3_features]]
=== New features

* core: use "!" to reverse a regex in a filter (to keep lines matching regex
  and hide other lines) (task #10032)
* core: add keys for undo/redo changes on command line
  (default: key[ctrl-`_`] and key[alt-`_`]) (task #9483)
* core: add new option weechat.look.align_end_of_lines
* core: add new option weechat.look.confirm_quit
* core: add new option weechat.color.status_name_ssl (task #10339)
* core: add hashtables with new functions in plugin API
* api: add function string_expand_home(), fix bug with replacement of home in
  paths
* irc: add new option irc.look.nick_color_stop_chars
* irc: improve lag indicator: two colors (counting and finished), update item
  even when pong has not been received, lag_min_show is now in milliseconds
* irc: add new options irc.look.display_host_join/join_local/quit and
  irc.color.reason_quit
* irc: move options weechat.color.nicklist_prefix to irc plugin
* irc: add command /wallchops, fix bug with display of notice for ops
  (task #10021, bug #29932)
* irc: add isupport value in servers (content of IRC message 005), with new
  infos: irc_server_isupport and irc_server_isupport_value
* irc: add message in private buffer when nick is back on server after a /quit
* irc: add new options irc.network.autoreconnect_delay_growing and
  irc.network.autoreconnect_delay_max (task #10338)
* irc: add missing commands 346, 347 (channel invite list)
* logger: use tag "no_log" to prevent a line from being written in log file

[[0.3.3_bugs]]
=== Bugs fixed

* core: fix bug with scroll_unread: do not scroll to a filtered line
  (bug #29991)
* core: fix crash with hook_process() (when timer is called on a deleted hook
  process)
* core: fix display bug with special chars (ascii value below 32) (bug #30602)
* core: fix display bug with attributes like underlined in bars (bug #29889)
* api: fix bug with replacement char in function string_remove_color()
  (bug #30296)
* irc: fix bug in parser when no argument is received after command, no
  callback was called, and message was silently ignored (bug #30640)
* irc: fix import of certificates created by OpenSSL >= 1.0.0 (bug #30316)
* irc: fix display of local SSL certificate when it is sent to server
  (patch #7218)
* irc: use empty real name by default in config, instead of reading real name
  in /etc/passwd (bug #30111)
* irc: fix bug with command-line option "irc://" (bug #29990), new format for
  port and channels
* irc: fix display of messages 330 and 333 on some servers
* irc: fix bug with nick prefix "*" (chan founder) on some IRC servers
  (bug #29890)
* irc: fix bug with option irc.network.lag_check when value is 0 (zero)
* irc: try other nick when connecting to server and receiving message 437
  (nick unavailable)
* irc: set buffer local variable "away" when opening new channel (bug #29618)
* fifo: fix bug with fifo pipe when setting fifo option to "on"
* xfer: fix bug with double quotes in DCC filenames (bug #30471)

[[0.3.2]]
== Version 0.3.2 (2010-04-18)

[[0.3.2_features]]
=== New features

* core: add new options for command /key: listdefault, listdiff and reset
* core: add new command /mute
* core: add command line option "-s" (or "--no-script") to start WeeChat
  without loading any script
* core: improve plugins autoload (option weechat.plugin.autoload): allow to
  use "*" as wildcard and "!" to prevent a plugin from being autoloaded
  (task #6361)
* core: add option "switch_active_buffer_previous" in command /input
  (task #10141)
* core: add new option weechat.look.time_format to customize default format
  for date/time displayed (localized date by default), add function
  util_get_time_string() in plugin API (patch #6914)
* core: add new option weechat.look.command_chars, add functions
  string_is_command_char() and string_input_for_buffer() in plugin and script
  API
* core: add new option weechat.look.read_marker_always_show
* api: add "version_number" for function info_get() to get WeeChat version as
  number
* api: add "irc_is_nick" for function info_get() to check if a string is a
  valid IRC nick name (patch #7133)
* api: add functions string_encode_base64() and string_decode_base64(), fix
  bug with base64 encoding
* api: add functions string_match(), string_has_highlight() and
  string_mask_to_regex() in script plugin API
* api: add description of arguments for functions hook_info() and
  hook_infolist()
* api: add signals "day_changed", "nicklist_group_added/removed",
  "nicklist_nick_added/removed"
* alias: add custom completion for aliases (task #9479)
* scripts: allow script commands to reload only one script
* irc: add new option irc.look.part_closes_buffer to close buffer when /part
  is issued on channel (task #10295)
* irc: add option "-open" in command /connect
* irc: add option irc.network.connection_timeout (timeout between TCP
  connection to server and reception of message 001)
* irc: add options irc.look.smart_filter_join and irc.look.smart_filter_quit
* irc: add option irc.look.item_channel_modes_hide_key to hide channel key
  in channel modes (bug #23961)
* irc: add option irc.look.item_nick_prefix
* irc: add command /map
* irc: add missing commands 276, 343
* logger: allow date format in logger options path and mask (task #9430)
* xfer: add signal "xfer_ended" (patch #7081)

[[0.3.2_bugs]]
=== Bugs fixed

* core: remove unneeded space after time on each line if option
  weechat.look.buffer_time_format is set to empty value (bug #28751)
* core: use arguments for infolist "nicklist" to return only one nick or group
* core: fix bug with writing of configuration files when disk is full
  (bug #29331)
* core: fix infinite loop with /layout apply and bug when applying layout,
  sometimes many /layout apply were needed (bug #26110)
* gui: refresh screen when exiting WeeChat (to display messages printed after
  /quit)
* gui: fix bug with global history, reset pointer to last entry after each user
  input (bug #28754)
* gui: fix bug with bar background after text with background color
  (bug #28157)
* gui: fix bug with cursor when position is last char of terminal
* api: add missing infos in functions buffer_get_{integer|string}() and in
  buffer infolist
* api: fix function color() in Lua script API
* api: fix "inactivity" value when no key has been pressed since WeeChat
  started (bug #28930)
* api: return absolute path for info_get() of "weechat_dir" (bug #27936)
* scripts: fix bug with callbacks when loading a script already loaded
* perl: fix crash when multiplicity is disabled
* perl: fix crash when callbacks are called during script initialization
  (bug #29018)
* perl: fix crash on /quit or unload of plugin under FreeBSD and Cygwin
  (bug #29467)
* perl: fix bug with script filename when multiplicity is disabled (bug #29530)
* irc: add SASL authentication, with PLAIN and DH-BLOWFISH mechanisms
  (task #8829)
* irc: fix crash with SSL connection if option ssl_cert is set (bug #28752)
* irc: fix bug with SSL connection (fails sometimes when ssl_verify is on)
  (bug #28741)
* irc: fix bug with nicks on reconnection: try all nicks in list, even if nick
  used was not the first in list of nicks
* irc: fix command /list: send channel and server name given as argument, and
  use separate option "-re" to allow a regex
* irc: fix PART message received on Undernet server (bug #28825)
* irc: fix bug with /away -all: set or unset future away for disconnected
  servers (bug #29022)
* irc: fix bug with prefix "!" for mode "a" (channel admin) (bug #29109)
* irc: do not send signals "irc_in" and "irc_in2" when messages are ignored,
  add new signals "irc_raw_in" and "irc_raw_in2"
* irc: apply smart filter only on channels, not private buffers (bug #28841)
* irc: fix compilation with old GnuTLS versions (bug #28723)
* xfer: fix crash when purging old xfer chats (bug #28764)

[[0.3.1.1]]
== Version 0.3.1.1 (2010-01-31)

[[0.3.1.1_bugs]]
=== Bugs fixed

* irc: fix crash with SSL connection if option ssl_cert is set (bug #28752)
* irc: fix bug with SSL connection (fails sometimes when ssl_verify is on)
  (bug #28741)
* irc: fix compilation with old GnuTLS versions (bug #28723)
* xfer: fix crash when purging old xfer chats (bug #28764)

[[0.3.1]]
== Version 0.3.1 (2010-01-23)

[[0.3.1_features]]
=== New features

* core: add option "grab_key_command" in command /input (bound by default to
  key[alt-k])
* alias: new expansions for alias arguments ($n, $-m, $n-, $n-m, $*, $~)
  (patch #6917)
* alias: allow use of wildcards for /alias list (patch #6925)
* alias: allow /unalias to remove multiple aliases (patch #6926)
* irc: add new commands /allchan and /allserv with excluding option, commands
  /ame and /amsg are now aliases, new aliases /aaway and /anick
* irc: add options to customize target buffer for messages (task #7381)
* irc: add new output queue for messages with low priority (like automatic CTCP
  replies), high priority is given to user messages or commands
* irc: use self-signed certificate to auto identify on IRC server (CertFP)
  (task #7492, debian #453348)
* irc: check SSL certificates (task #7492)
* irc: add option "autorejoin_delay" for servers (task #8771)
* irc: add option to use same nick color in channel and private (task #9870)
* irc: add missing command 275 (patch #6952)
* irc: add commands /sajoin, /samode, /sanick, /sapart, /saquit (task #9770)
* irc: add options for CTCP, to block/customize CTCP reply (task #9693)
* irc: add missing CTCP: clientinfo, finger, source, time, userinfo
  (task #7270)
* irc: add all server options for commands /server and /connect
* irc: add arguments for command /rehash
* xfer: add color for nicks in chat
* xfer: add missing command /me (bug #28658)
* gui: add color "darkgray", add support for background with light color

[[0.3.1_bugs]]
=== Bugs fixed

* core: fix bug with script installation on BSD/OSX (patch #6980)
* core: fix compilation under Cygwin (patch #6916)
* core: fix cmake directories: let user customize lib, share, locale and
  include directories (patch #6922)
* core: fix plural form in translation files (bug #27430)
* core: fix terminal title bug: do not reset it when option
  weechat.look.set_title is off (bug #27399)
* core: fix buffer used by some input functions called via plugin API with
  buffer pointer (bug #28152)
* alias: fix bug with buffer for execution of alias, when called from plugin
  API with function command() (bug #27697)
* alias: fix bug with arguments (bug #27440)
* irc: improve error management on socket error (recv/send)
* irc: improve mask used by command /kickban
* irc: fix nick color for nicks with wide chars (bug #28547)
* irc: fix autorejoin on channels with key
* irc: fix command /connect (options -ssl, -ipv6 and -port) (bug #27486)
* xfer: add missing charset decoding/encoding for IRC DCC chat (bug #27482)
* ruby: support of Ruby >= 1.9.1 (patch #6989)
* fifo: remove old pipes before creating new pipe
* gui: fix color "black" (bug #23882, debian #512957)
* gui: fix message "Day changed to", sometimes displayed at wrong time
  (bug #26959)
* gui: fix bug with URL selection in some terminals (caused by horizontal
  lines) (bug #27700)
* gui: use default auto completion for arguments of unknown commands
* gui: fix alignment problem for buffer name when a merged buffer is closed
  (bug #27617)
* gui: update hotlist when a buffer is closed (bug #27470), remove buffer from
  hotlist when buffer is cleared (bug #27530)
* gui: fix /input history_global_next: reset input content when last command in
  history is reached
* api: fix function bar_set() for python/lua/ruby (patch #6912)

[[0.3.0]]
== Version 0.3.0 (2009-09-06)

[[0.3.0_features]]
=== New features

* core: add group support in nicklist
* core: improve main loop: higher timeout in select(), less CPU usage
* core: add /reload command to reload WeeChat and plugins config files (signal
  SIGHUP is caught to reload config files)
* core: add new /layout command and save_layout_on_exit config option, to
  save/restore windows and buffers order (task #5453)
* core: add new options for completion, optional stop instead of cycling with
  words found (task #5909)
* core: new name for configuration files (*.conf instead of *.rc)
* core: improve /set command, new command /unset (task #6085)
* core: add new input action "set_unread_current_buffer" to set unread marker
  for current buffer only (task #7286)
* core: add Polish translation (thanks to Soltys)
* core: remove key functions, replaced by /input command
* core: add argument with buffer number/range for command "/buffer close"
  (task #9390, task #7239)
* core: add new command /wait (schedule a command execution in future)
* gui: new display engine, with prefix and message for each line
* gui: add new type of buffer, with free content
* gui: add tags for lines and custom filtering by tags or regex (task #7674)
* gui: add buffer merging (task #7404)
* gui: add custom bars, with custom items
* gui: add key to zoom a window (task #7470)
* gui: add keys to move into last visited buffers: key[alt-]key[<] and
  key[alt-]key[>]
* gui: come back to last visited buffer when closing a buffer
* gui: add new option scroll_page_percent to choose percent of height to scroll
  with key[PgUp] and key[PgDn] keys (task #8702)
* gui: add number of lines remaining after last line displayed in "-MORE-"
  indicator (task #6702)
* network: add support for more than one proxy, with proxy selection for each
  IRC server (task #6859)
* aspell: improve plugin: use of many dictionaries, global dictionary, real
  time checking (optional), fix bugs with utf-8
* irc: add irc plugin (replaces old IRC code in core) (task #6217)
* irc: add smart join/part/quit message filter (task #8503)
* irc: use of many addresses for servers (auto-switch when a connection fails),
  nicks are now set with one option "nicks" (task #6088)
* irc: add some colors in messages from server (for text and nicks)
  (task #8926)
* irc: add color decoding in title for IRC channels (task #6030)
* irc: add missing commands (328, 369)
* logger: add logger plugin with new features: backlog, level for messages to
  log (task #8592), level by buffer (task #6687), filename mask by buffer,
  option "name_lower_case" (bug #19522)
* relay: add relay plugin (network communication between WeeChat and remote
  application)
* xfer: add speed limit for DCC files sending (task #6178)
* xfer: add new option "xfer.file.use_nick_in_filename" for Xfer files
  (task #7140)
* plugins: add some other plugins: alias, demo, fifo, tcl, xfer
* scripts: new scripts: weeget.py (scripts manager), jabber.py (jabber/XMPP
  protocol), go.py (quick jump to buffers), buffers.pl (sidebar with list of
  buffers), iset.pl (set options interactively), weetris.pl (tetris-like game),
  mastermind.pl, ...
* api: add hooks: command, timer, file descriptor, process, connection, print,
  signal, config, completion, modifier, info, infolist
* api: new plugin API with many new functions: hooks, buffer management and
  nicklist, bars, configuration files, network, infos/infolists, lists,
  upgrade

[[0.3.0_bugs]]
=== Bugs fixed

* core: fix nick completion bug (missing space after nick)
* gui: fix completion with non-latin nicks (bug #18993)
* gui: fix display bug with some weird UTF-8 chars (bug #19687)
* gui: fix bug with wide chars in input (bug #16356)
* gui: fix bug when switching window, scrollback is now preserved
  (task #7680)
* network: fix network connection for hostnames resolving to several IPs: try
  all IPs in list until one succeeds (bug #21473, debian #498610)
* alias: fix bug with alias, use current buffer to run commands (bug #22876)
* irc: fix lock with SSL servers when connection fails, and when
  disconnecting during connection problem (bug #17584)
* irc: command /whois is now authorized in private without argument
  (task #7482)
* irc: fix private buffer name with Irssi proxy (bug #26589)
* irc: remove kernel info in CTCP VERSION reply (task #7494)
* irc: fix mode parsing when receiving modes with arguments (bug #26793)
* scripts: do not auto-load hidden files (bug #21390)

[[0.2.6.3]]
== Version 0.2.6.3 (2009-06-13)

[[0.2.6.3_bugs]]
=== Bugs fixed

* fix gnutls detection (use pkg-config instead of libgnutls-config)
  (bug #26790)

[[0.2.6.2]]
== Version 0.2.6.2 (2009-04-18)

[[0.2.6.2_bugs]]
=== Bugs fixed

* fix bug with charset decoding (for example with iso2022jp) (bug #26228)

[[0.2.6.1]]
== Version 0.2.6.1 (2009-03-14)

[[0.2.6.1_bugs]]
=== Bugs fixed

* fix crash with some special chars in IRC messages (bug #25862)

[[0.2.6]]
== Version 0.2.6 (2007-09-06)

[[0.2.6_features]]
=== New features

* add new option "deloutq" to /server command to delete all servers messages
  out queues (task #7221)
* add string length limit for setup file options
* add option to align text of messages (except first lines) (task #7246)
* add paste detection, new options look_paste_max_lines and col_input_actions
  (task #5442)
* add Swedish quickstart guide
* add support of channel mode +u (channel user) (bug #20717)
* improve /connect command to connect to a host by creating a temporary server,
  add option to /server to create temporary server (task #7095)
* add "copy", "rename" and "keep" options to /server command
* allow clear of multiple selected buffers with /clear (patch #6112)
* add key for setting unread marker on all buffers
  (default: key[ctrl-s,ctrl-u]) (task #7180)
* improve command /server ant its output
* add 3 default new keys: key[ctrl-b] (left), key[ctrl-f] (right), key[ctrl-d]
  (delete)
* add "buffer_move" event handler to plugins API (task #6708)
* add key function "jump_previous_buffer" to jump to buffer previously
  displayed (new key: key[alt-j,alt-p]) (task #7085)
* add "%*" to completion template, to repeat last completion
* add "-nojoin" option for /connect and /reconnect commands (task #7074)
* add "scroll" option to /buffer command
* down key now saves input to history and clears input line (task #7049)
* command /away allowed when not connected to server (internally stored and
  AWAY command is sent when connecting to server) (task #7003)
* add argument for /upgrade command (path to binary)
* add hotlist sort with new option "look_hotlist_sort" (task #5870)

[[0.2.6_bugs]]
=== Bugs fixed

* fix bug with log of plugin messages (option log_plugin_msg)
* fix display bug with some special chars in messages (some words were
  truncated on screen) (bug #20944)
* fix UTF-8 bug with color encoding/decoding
* fix crash when searching text in buffer with key[ctrl-r] (bug #20938)
* fix bug with flock() when home is on NFS filesystem (bug #20913)
* fix user modes in nicklist when ban and nick mode are received in the same
  MODE message (bug #20870)
* fix IRC message 333: silently ignore message if error when parsing it
* fix server option "command_delay": does not freeze WeeChat any more
* fix bug with highlight and UTF-8 chars around word (bug #20753)
* fix nick prefix display on servers that doesn't support all prefixes
  (bug #20025)
* fix terminal encoding detection when NLS is disabled (bug #20646)
* fix crash when sending data to channel or pv on disconnected server
  (bug #20524)
* fix bugs with IRC color in messages, now color codes are inserted in command
  line with key[ctrl-c], key[ctrl-b].. instead of %C,%B,..
  (bug #20222, task #7060)
* fix bug with smart nick completion (last speakers first) when a nick is
  changed
* fix charset bug with channel names in status bar (bug #20400)
* fix log file when channel name contains "/" (bug #20072)
* fix bug with /topic when channel not open and topic not defined (bug #20141)

[[0.2.5]]
== Version 0.2.5 (2007-06-07)

[[0.2.5_features]]
=== New features

* add missing IRC commands (327, 378, 379) (bug #20091)
* add "%M" for completion with nicks of current server (nicks on open channels)
  (task #6931)
* improve key bindings: now possible to bind a key on many commands, separated
  by semicolon (task #5444)
* improve IRC long message split: use word boundary (task #6685)
* add cmake for weechat compile (patch #5943)
* add protocol priority for gnutls (patch #5915)
* add channel admin mode "!" for some IRC servers
* add /reconnect command (task #5448)
* add "-all" option for /connect and /disconnect commands (task #6232)
* improve nick completion: completion with last speakers first and self nick at
  the end; add option look_nick_completion_smart, enabled by default
  (task #5896)
* add color for input text not found in buffer history

[[0.2.5_bugs]]
=== Bugs fixed

* fix QUOTE command: now allowed when socket is OK (even if IRC connection to
  server is not OK) (bug #20113)
* fix hotlist when exiting search mode: current buffer is removed from hotlist
* remove ":" for unknown IRC commands before arguments (bug #19929)
* fix "%C" completion: now completes with all channels of all servers
* fix bug with "/buffer query_name", add server and channel completion for
  /buffer command (bug #19928)
* fix IRC mode parsing when receiving modes with arguments (bug #19902)
* fix crash with IRC JOIN malformed message (bug #19891)
* fix bug with nick prefixes on some IRC servers (bug #19854)
* improve setup file save: now writes temporary file, then rename it
  (task #6847)
* fix bug with $nick/$channel/$server variables in commands
* forget current nick when user manually disconnects from server
* fix nick display in input window
* fix bug with erroneous nickname when connecting to server (bug #19812)
* fix display bugs in IRC error messages
* fix bug with iso2022jp locale (bug #18719)
* fix string format bug when displaying string through plugin script API
* fix nick completion in command arguments (bug #19590)
* fix possible crash with nick completion when a nick leaves channel
  (bug #19589)
* fix USER message when connecting to IRC server (patch #5835)

[[0.2.4]]
== Version 0.2.4 (2007-03-29)

[[0.2.4_features]]
=== New features

* rename log file for DCC chat (now <server>.dcc.<nick>.weechatlog)
* add current buffer in hotlist when scrolling up in buffer (task #6664)
* improve password hiding, code cleanup (bug #19229)
* add new return code in plugin API to force highlight (for message handlers
  only)
* add "call" option to /key command, add new key function "insert" to insert
  text on command line (task #6468)
* add event handler to plugin API
* add Scots quickstart guide
* add numeric argument for /clear command (buffer number) (patch #5372)

[[0.2.4_bugs]]
=== Bugs fixed

* fix color bug with IRC messages displayed by plugins (bug #19442)
* fix topic charset, now using channel charset if defined (bug #19386)
* fix crash when closing a pv if a DCC chat is open on same nick (bug #19147)
* fix bug with channel topic after reconnection (not erased) (bug #19384)
* fix bug with explode_string / free_exploded_string when max_items > 0
* add new key (key[ctrl-r]) for interactive and incremental search in buffer
  history (task #6628)
* fix /topic completion when no topic set on current channel (bug #19322)
* fix bug with server buffer when "look_one_server_buffer" is ON and server
  buffer is moved to any number > 1 (bug #19219)
* fix /help command: displays plugin help for redefined commands (bug #19166)
* prefix "/" disabled in commands (patch #5769)
* fix completion of redefined commands removed by plugins (bug #19176)
* fix memory leaks in perl and python plugins (bug #19163)
* fix permissions on "dcc" and "logs" directories (bug #18978)
* fix crash when /away command is issued with no server connection (bug #18839)
* fix crash when closing a buffer opened on many windows
* fix freeze with SSL server when disconnecting after connection loss
  (bug #18735)

[[0.2.3]]
== Version 0.2.3 (2007-01-10)

[[0.2.3_bugs]]
=== Bugs fixed

* fix display bugs with nicklist at top/bottom when look_nicklist_separator is
  OFF (bug #18737)
* fix iconv problem, causing truncated words when using iso locale
* fix topic scroll when topic has multi-bytes chars
* fix compilation problem with iconv under FreeBSD
* fix bugs with charset: now decodes/encodes nicks and channels in IRC messages
  (bug #18716)

[[0.2.2]]
== Version 0.2.2 (2007-01-06)

[[0.2.2_features]]
=== New features

* add anti-flood option (irc_anti_flood) (task #5442)
* plugins: "add_message_handler" now accepts "*" for all IRC messages
* add keys (key[F9]/key[F10]) to scroll topic (task #6030)
* add auto completion with channels and filenames (task #5423)
* add option "look_nicklist_separator" (task #5437)
* add "irc_send_unknown_commands" option to send unknown commands to IRC server
  (OFF by default) (task #5947)
* /charset command and charset conversions now made by "charset" plugin
* add filename completion (task #5425)
* add "modifier" in plugins API
* improve /plugin command
* add date in plugin function get_buffer_data()
* add more values for config boolean values: y/true/t/1 and n/false/f/0

[[0.2.2_bugs]]
=== Bugs fixed

* fix bug with status bar (missing refresh) when closing a buffer
* fix bug with use of first buffer for a channel if not connected to server
  (now allowed only for a server buffer)
* fix refresh bug with private buffer title
* fix bug with nick completion in command arguments (now uses option
  look_nick_completion_ignore)
* fix display bug with color for first line on screen (bug #17719)
* fix bug with set_config() function in plugins API (bug #18448)
* fix memory leak in keyboard input
* fix refresh bug when changing config options if window is split
* add space between chat and nicklist when position is "right" (bug #17852)
* fix bug with DCC SEND when filename begins with "~"
* fix display bug in status bar, wrong length when using UTF-8
* fix bug with ignore: now any IRC command is allowed
* fix crash with key[ctrl-t] (transpose) and one char on line (bug #18153)
* fix bug on ignore with "mode" IRC command (bug #18058)
* fix crash when loading ruby script if file does not exist, with Ruby >= 1.9
  only (bug #18064)
* fix some portability bugs (patch #5271)
* fix iconv detection for BSD (patch #5456)
* fix typo in configure.in (bash specific test) (patch #5450)
* mode changes with /op, /deop, /voice, /devoice, /halfop, /dehalfop are now
  sent in one mode command to server (task #5968)
* fix bug with /alias and arguments (like $1), now text after argument(s) is
  used (bug #17944)
* fix minor display bug with special chars on some arch like PPC

[[0.2.1]]
== Version 0.2.1 (2006-10-01)

[[0.2.1_features]]
=== New features

* command "/away -all" now allowed when not connected to current server
* new signals handled: SIGTERM and SIGHUP (received when terminal is closed):
  clean WeeChat quit (send quit to irc servers then quit WeeChat)
* add some new default key bindings for existing keys (for some OS)
* command /key now OK with one argument (key name): display key if found
* add current channel completion for /ctcp command
* values yes/no accepted (as on/off) for config boolean values (task #5454)
* add server default notify level (set by /buffer notify on server buffer)
  (task #5634)
* add special vars $nick/$channel/$server for server_command, alias and plugin
  command handlers
* add arguments $1,$2,..,$9 and $* for alias (task #5831)
* add hotlist in session file when using /upgrade command (task #5449)

[[0.2.1_bugs]]
=== Bugs fixed

* fix crash for DCC receiver when resuming a file (bug #17885)
* fix DCC error for sender when receiver cancels DCC (bug #17838)
* fix random crash with /upgrade command (error when loading buffers)
* fix buffer search by server/channel: now if only channel is specified, a
  channel of another server can be found
* fix highlight for DCC, invite and notice: when a window is displaying buffer,
  there's no highlight
* fix bug with CTCP VERSION sent on channels (bug #17547)
* fix bugs in get_buffer_data() which breaks the retrieval of buffer content
  (perl, lua)
* fix nicklist display bug when top/bottom (not enough lines) (bug #17537)
* fix bug with auto-rejoin of keyed channels (bug #17534)
* add default nick completion when line starts with "//" (bug #17535)
* fix crashes with /buffer and /charset commands when not connected to any
  server (bug #17525)
* fix nick refresh problem with unrealircd specific modes: chan owner (~) and
  chan admin (&) (bug #17340)

[[0.2.0]]
== Version 0.2.0 (2006-08-19)

[[0.2.0_features]]
=== New features

* add "C"lear option on IRC raw buffer
* IRC raw buffer now uses join/part prefix with color to display messages
* add send of "quit" message to server when using /disconnect
* add "%m" for completion with self nick (on current server)
* add missing IRC commands (310, 326, 329, 338)
* improve DCC speed (up to x5 on LAN) by forking for DCC files and a new option
  "dcc_fast_send" (does not wait for ACK) (task #5758)
* add "look_save_on_exit" option (patch from Emanuele Giaquinta)
* add configure option for doc XSL prefix (bug #16991)
* add new functions in plugin/script API: get window info, get buffer info, get
  buffer content
* add Polish, Russian and Czech quickstart guide
* add color encoding for some commands like /me
* add aspell plugin

[[0.2.0_bugs]]
=== Bugs fixed

* fix "wallops" command when received, now displayed by WeeChat (bug #17441)
* fix /wallops command (now many words are correctly sent)
* fix command 348 (channel exception list, received by /mode #chan e)
* add missing modes (channel & user), now all modes are allowed (bug #16606)
* fix DCC restore after /upgrade (order is now correctly saved)
* fix away after server disconnection (now away is set again when reconnecting)
  (bug #16359)
* fix DCC file connection problem (connection from receiver to sender)
* fix crash when purging DCC with high number of DCC (> window size)
* fix completion for command handlers (now empty completion_template means nick
  completion, "-" string means no completion at all)
* fix nick alignment problem when look_nickmode is off
* add generic function for incoming numeric IRC commands (bug #16611)
* fix crash when doing "/part something" on a server buffer (bug #17201)
* charsets are now checked when set by /charset command
* fix crash on DCC buffer under Darwin 8 (bug #17115)
* fix bug with spaces in script names (bug #16957)
* fix random crash when "MODE #chan -l" is received
* fix bug in IRC parser (random crash with malformed IRC messages)
* fix refresh bugs when terminal is resized: too many refreshs, display bug
  with split windows
* case ignored for channel names in charset options (bug #16858)
* fix crash when setting look_one_server_buffer to ON (bug #16932)
* fix display bug with special char (bug #16732)
* rename plugins names (remove "lib" prefix in name)
* fix crash when closing DCC/raw buffer if 2 are open (bug #16808)
* fix crashes with DCC chat remove/purge on DCC view (bug #16775)
* fix bug with connection to bnc (bug #16760)
* command /save now writes plugins options (~/.weechat/plugins.rc)
* fix crash with register() function in plugin scripts (bug #16701)
* fix random crash at exit (/quit or /upgrade) with split windows

[[0.1.9]]
== Version 0.1.9 (2006-05-25)

[[0.1.9_features]]
=== New features

* add backtrace when WeeChat crashes, log file automatically renamed
* add new key to find previous completion (key[shift-Tab] by default)
* add Russian translations (thanks to Pavel Shevchuk)
* add German doc (thanks to Frank Zacharias)
* add missing IRC commands (006, 007, 290, 292, 310, 379, 437, 974)
* add new option to customize input prompt
* add nick modes
* add hostnames associated to nicks (available for /ban completion)
* add "+p" mode for channels, fix mode display in status bar
* add nick alignment options
* add keyboard handler to plugin API
* improve script plugin loader
* add hostname/IP option for connection to server
* add /setp command (set plugin options)
* aliases are executed before WeeChat/IRC commands, add /builtin command
* add /cycle command, /part command does close buffer any more (use
  /buffer close (or alias /close) to part and close buffer

[[0.1.9_bugs]]
=== Bugs fixed

* fix /squery command (message sent to server, now OK with more than two
  arguments)
* fix /alias command (with an alias name, display content)
* improve lua plugin detection (bug #16574)
* add lock for log file (~/.weechat/weechat.log), only one WeeChat process can
  use this file (bug #16382)
* fix crash with malformed UTF-8 strings
* fix crash with ncurses color when too many colors defined in ncurses
  (bug #16556)
* fix bug with long outgoing IRC messages (> 512 bytes) (bug #16358)
* fix Ruby crash when handler does not return OK or KO (bug #16552)
* fix UTF-8 display bug with chars using more than one cell on screen
  (bug #16356)
* fix display bug with DCC file size when > 1 GB
* fix refresh bug (deadlock in curses) when terminal is resized (bug #16542)
* fix nicklist sort bug
* fix crash when multiple pv have same name: now it's forbidden and pv buffer
  is not renamed (when a nick changes) if another exists with same name
  (bug #16369)
* command /clear [-all] now clears hotlist
* fix crash after /upgrade if a line in history is empty (bug #16379)
* fix many crashes with DCC chat (bug #16416)
* fix commands 332, 333 (/topic now OK when channel is not opened)
* remove color encoding and charset conversion for commands (only allowed in
  text sent to channel/private)
* fix /names command: now displays result when not on a channel
* fix refresh bug (too many refresh) when terminal is resized
* fix nicklist display bugs when on top or bottom of chat window
* fix --disable-plugins option in configure script
* fix high CPU usage when running under a screen that has been killed

[[0.1.8]]
== Version 0.1.8 (2006-03-18)

[[0.1.8_features]]
=== New features

* improve alias completion (now uses target command for completion)
* add missing IRC command (487)
* add inactivity time, available for plugins via get_info("inactivity")
* add keys key[alt-]key[Home]/key[End] to scroll top/bottom,
  key[alt-]key[F11]/key[F12] to scroll nicklist top/bottom
* add special names for plugin message handlers: weechat_pv, weechat_highlight,
  weechat_ctcp, weechat_dcc
* add IRC raw data buffer (new key: key[alt-j,alt-r])
* add new plugins functions: add_timer_handler(), remove_timer_handler(),
  remove_infobar()
* plugin messages handlers now called when message is ignored (by /ignore)
* new behavior for messages ignored by a message handler: now WeeChat
  executes standard handler, treating message as "ignored"
* many commands allowed for aliases
* many commands allowed when connecting to server
* add Lua script plugin
* add functions in plugins API: get_server_info(), free_server_info(),
  get_channel_info(), free_channel_info(), get_nick_info(), free_nick_info()
* add option "look_nick_complete_first" (patch from Gwenn)
* add option "look_open_near_server" (patch from Gwenn)
* add new scroll keys for a few lines up/down
  (default: key[alt-]key[PgUp]/key[PgDn]) (patch from Pistos)
* add new option "irc_away_check_max_nicks" to disable away check on channels
  with high number of nicks (patch from Gwenn)
* add new command line argument for setting WeeChat home dir (-d or --dir)
  (patch from Gwenn)
* add option "irc_show_away_once", to show away message only once in pv
* add partial Hungarian translation

[[0.1.8_bugs]]
=== Bugs fixed

* improve Ruby plugin
* fix /set command when internal server name contains one or many dots
* fix get_info plugin API function when no server at all is opened
* fix display bug when top of buffer is displayed and first line is removed
  (according to "history_max_lines" setting)
* fix /mode command output
* fix completion problem in private with nicks
* script plugins now load scripts in WeeChat system share directory
* /msg command does not open any buffer any more
* fix crash when using global history (when older entry is removed)
* fix display bug with /kill command
* fix bug with /upgrade and servers buffer
* fix bug with get_dcc_info() plugin interface function
* fix bug with charset in infobar highlights
* fix bug with buffer detection in plugins/scripts commands
* fix bug with /history command

[[0.1.7]]
== Version 0.1.7 (2006-01-14)

[[0.1.7_features]]
=== New features

* remove "irc_default_msg_away" setting, for RFC 2812 conformity (/away command
  without argument only removes away status), new values for "irc_display_away"
  (off, local, channel)
* replace Texinfo doc by XML Docbook
* add color for window separators (when split)
* add completion system for plugins/scripts commands
* add charset by server and channel, new command: /charset
* add Ruby script plugin
* add /upgrade command
* add ETA (Estimated Time of Arrival) for DCC files
* /nick command is now allowed when not connected to server
* add server/channel argument to /buffer command for jumping to buffer
* add new keys for switching to other windows: key[alt-w,alt-Arrow]
* add new keys for scrolling to previous/next highlight:
  key[alt-p] / key[alt-n]
* add "read marker": an indicator for first unread line in a server or channel
  buffer (new key key[alt-u] to scroll to marker)
* new window management: custom size for windows, auto resize when terminal is
  resized
* add /history command

[[0.1.7_bugs]]
=== Bugs fixed

* fix msg command (now allowed in private buffer with "*" as target)
* fix refresh bug with Solaris when term size is changed
* fix plugins autoload
* fix display bug in chat window when a message length equals to window width
* fix infinite loop when resizing term to small size

[[0.1.6]]
== Version 0.1.6 (2005-11-11)

[[0.1.6_features]]
=== New features

* new color management system, IRC colors are now correctly displayed and can
  be removed by new options irc_colors_receive and irc_colors_send
* add setting for having one server buffer for all servers
  (look_one_server_buffer)
* add setting for ignoring some chars when completing nicks
* signal SIGPIPE is now ignored
* add partial match for highlights
* add dcc_own_ip and dcc_port_range settings
* full UTF-8 support, auto-detection of UTF-8 usage (locale)
* add "Day changed to [date]" message when day changes
* new plugin interface, rewritten from scratch: now loads dynamic C library,
  and perl/python are script plugins
* log options (for server/channel/private) can now be set while WeeChat is
  running
* add channel modes +e and +f
* add some missing IRC commands, fix command 367
* add colors for input buffer and current channel of status bar
* add online help for config options (with /set full_option_name)
* enhanced "smart" hotlist, with names (new options:
  look_hotlist_names_{count|level|length})

[[0.1.6_bugs]]
=== Bugs fixed

* fix scroll problem when one line is bigger than screen size
* fix IRC message parser bug

[[0.1.5]]
== Version 0.1.5 (2005-09-24)

[[0.1.5_features]]
=== New features

* add /ame command (send CTCP action to all channels of all connected servers)
* add setting "irc_notice_as_pv" to see notices as pv
* add nicks colors in setup file
* add some missing IRC commands
* add /ignore and /unignore commands
* signal SIGQUIT is now ignored
* jump to next server now saves current channel buffer for each server
* add keys key[ctrl-]key[Up]/key[Down] to call previous/next command in global
  history (common to all buffers)

[[0.1.5_bugs]]
=== Bugs fixed

* fix DCC bug: delete failed file only if really empty (on disk)
* fix IRC message parser bug
* fix scroll problem (screen moving when scrolling and new line displayed)
* fix infinite loop when scrolling back and displaying long lines
* fix crash when closing a buffer used by more than one window
* fix DCC display bug (now decodes string according to charset)
* fix bug with strings comparison (str[n]casecmp) and some locales (like
  Turkish), now using ASCII comparison (thanks to roktas)
* fix refresh bug when one line is bigger than screen size
* fix look_nicklist_min_size and look_nicklist_max_size options
* fix refresh bug when changing channel modes

[[0.1.4]]
== Version 0.1.4 (2005-07-30)

[[0.1.4_features]]
=== New features

* join and part/quit prefixes (arrows) now displayed with different colors
* add "irc_highlight" setting, to get highlight with any word
* add /amsg command (send text to all channels of all connected servers)
* add color for private in hotlist (different than color for highlight)
* add DCC resume and timeout
* add function for Perl/Python to get DCC list
* new keyboard management: keys are setup in config file, add new command /key,
  add some new default keys, key[alt-k] is used to grab key (useful for /key
  command)
* add seconds in infobar time (optional thanks to new setting)
* add auto-prefix with "#" for channels (if no prefix found), with /join
  command

[[0.1.4_bugs]]
=== Bugs fixed

* fix auto-rejoin for channels with key
* fix /ctcp command (now any command/data allowed)
* fix SIGSEGV handler (now write a core file by aborting program)
* fix statusbar & infobar background refresh problem with some systems
* fix FIFO pipe (command now authorized on a buffer not connected to an IRC
  server)
* topic completion now decodes UTF-8 string
* fix bug with IRC URL on command line (irc://)
* fix some curses refreshs

[[0.1.3]]
== Version 0.1.3 (2005-07-02)

[[0.1.3_features]]
=== New features

* proxy support (http, socks4, socks5) with authentication (http, socks5)
  and ipv6 support (client to proxy)
* add completion for config option (with /set command)
* commands from users outside channel now authorized (if special user or
  channel without "n" flag)
* add IPv6 support
* kill command now received and displayed
* add SSL support
* channel notify levels are saved in config file (new option
  "server_notify_levels" for server sections)
* part message now accepts %v (replaced by WeeChat version), like quit message

[[0.1.3_bugs]]
=== Bugs fixed

* errors while loading perl scripts are now displayed in server buffer
  (instead of current buffer)
* in python scripts, all messages written in stdin and stderr are redirected in
  server buffer
* fix a filename error while loading a python script manually
* fix plugins print() and prnt() functions: now OK for writing on server
  buffers
* fix color problem with new libcurses version
* fix crash when using key[alt-s] or key[alt-x] on DCC buffer (key[alt-d])
* fix startup crash when config file (~/.weechat/weechat.rc) is not found
* improve Perl/Python libs detection for ./configure script

[[0.1.2]]
== Version 0.1.2 (2005-05-21)

[[0.1.2_features]]
=== New features

* add Python plugin support, improve Perl interface (and now Perl/Python
  libraries are checked by configure script)
* add nicklist scroll keys (key[alt-]key[Home]/key[End]/key[PgUp]/key[PgDn] or
  key[F11]/key[F12])
* add transfer rate for DCC files
* add "-all" option for /nick command
* buffers timestamp can now be changed (new option in config file)
* WeeChat now OK under *BSD and Mac OS X
* add missing IRC commands (307, 341, 485, 671)

[[0.1.2_bugs]]
=== Bugs fixed

* fix nicklist sort
* fix crash when purging old DCC
* fix crash with 64-bits arch (like AMD64) when converting UTF-8

[[0.1.1]]
== Version 0.1.1 (2005-03-20)

[[0.1.1_features]]
=== New features

* add nicks count for channel buffers
* add FIFO pipe for remote control
* add crash dump when WeeChat receives SIGSEGV (Segmentation fault)
* add new display engine: doesn't cut words at end of lines
* add DCC send and DCC chat
* add /halfop & /dehalfop commands, fix halfop display bug in nicklist
* add /ban, /unban and /kickban commands
* add Spanish translation
* add --irc-commands and --weechat-commands command line options
* connection to IRC server is now made by child process (non blocking)
* add support for UnrealIrcd ("~" for chan owner, "&" for chan admin)
* new key for window switch (now: key[F5]/key[F6] = switch buffer,
  key[F7]/key[F8] = switch window)
* on server buffer, only server messages are logged
* improve /help command output
* plugins messages are logged with new config option (log_plugin_msg)

[[0.1.1_bugs]]
=== Bugs fixed

* fix /kick command
* fix /invite command (and now invite requests are displayed)
* fix /buffer close command (now OK when disconnected from server)
* fix display bugs when many windows are opened

[[0.1.0]]
== Version 0.1.0 (2005-02-12)

[[0.1.0_features]]
=== New features

* improve /window command: now split and merge are OK
* away nicks are now displayed with another color (new option:
  "irc_away_check")
* add away indicator in status bar
* add lag indicator (and auto-disconnect after a delay if important lag)
* improve completion: now completes commands arguments (IRC and internal),
  when only one completion matches, completion mechanism is stopped
  (to complete command argument for example)
* improve /set command: empty strings are allowed, new colors, server options
  can be changed while WeeChat is running
* add default away/part/quit messages in config file
* new [irc] section in config file, move option "look_display_away" to
  "irc_display_away"
* server messages & errors are all prefixed (by 3 chars, like "-@-")
* add new options for charset (UTF-8 support): look_charset_decode,
  look_charset_encode and look_charset_internal

[[0.1.0_bugs]]
=== Bugs fixed

* fix many memory leaks
* fix colors bug: remove "gray" color (replaced by "default"), colors are OK
  when terminal has white (or light) background
* fix crash when resizing terminal to small size
* fix crash when multiple servers and big messages received from server
* fix crash when closing some private buffers
* fix crash when unknown section with option(s) in config file
* fix /op, /deop, /voice, /devoice (now OK with many nicks)
* fix /me command (now OK without parameter)
* fix /away command (now OK if not away)
* logs are now disabled by default (server/channel/private)

[[0.0.9]]
== Version 0.0.9 (2005-01-01)

[[0.0.9_features]]
=== New features

* auto-reconnection to server (new options: server_autoreconnect (on/off),
  server_autoreconnect_delay (in seconds))
* new command "/buffer close" (close any server/channel/private buffer)
* new keys: key[ctrl-a] (home), key[ctrl-e] (end), key[ctrl-w] (same as
  key[ctrl-Backspace]), key[alt-s] (switch to server buffer), key[alt-x]
  (switch to first channel of next server)
* add new config option: "server_command_delay" (delay in seconds after startup
  command for each server)

[[0.0.9_bugs]]
=== Bugs fixed

* fix major bug when socket is closed by server (100% CPU usage), and
  disconnections are now OK (all channels are "closed", history is still
  visible, and buffer will be used again if reconnection to server)
* option "look_remove_colors_from_msgs" is now working
* fix display of nick mode changes
* fix /notice command (and display when received from server)

[[0.0.8]]
== Version 0.0.8 (2004-10-30)

[[0.0.8_features]]
=== New features

* nickserv passwords hidden (new config option: log_hide_nickserv_pwd on/off)
* auto-rejoin channels when kicked (new config option: server_autorejoin
  on/off)
* add IRC::command function for Perl scripts
* /buffer command developed (buffers list, move and notify)
* logging buffers to disk (server/channel/private according to user
  preferences)
* add config option "look_display_away" to announce away in channels
* DCC file receive OK (key[alt-d] for DCC view)
* add key for redrawing terminal (key[ctrl-l])
* add key for clearing hotlist (key[alt-r])

[[0.0.8_bugs]]
=== Bugs fixed

* fix /kick command: now OK with many words as reason
* fix bug when adding alias with same name as other
* fix crash when resizing terminal to very small size
* "-MORE-" message is now erased when switching to another buffer
* /query command now reopens private buffer if already opened

[[0.0.7]]
== Version 0.0.7 (2004-08-08)

[[0.0.7_features]]
=== New features

* new "col_status_delimiters" config option
* add command /buffer , buffers ordered by number, auto-jump to active buffers
  (key[alt-a]), jump to buffers by number (key[alt-0...9])
* add command /window, split terminal horizontally/vertically
* unique color for each nick (based on nickname)
* add history limit (text buffer and commands)

[[0.0.7_bugs]]
=== Bugs fixed

* action messages are now considered as messages, not crappy joins/parts
* fix display bug when nicklist is displayed at bottom of screen
* replace --enable-debug with --with-debug option for ./configure, which is now
  integer: 1 = compiler debug flag, 2 = same 1 with verbose debug messages in
  WeeChat (default: 0 = no debug)

[[0.0.6]]
== Version 0.0.6 (2004-06-05)

[[0.0.6_features]]
=== New features

* improve channel highlight (priority to message vs join/part)
* add command /query (starts private conversation)
* add IRC messages 476, 477

[[0.0.6_bugs]]
=== Bugs fixed

* fix bug when opened private win and remote user changes his nick
* /mode command is now OK and channel flags are displayed in status bar
* fix display bug (text was blinking when scrolling)
* CTCP Version reply is now in English only and doesn't show host (security
  reason)

[[0.0.5]]
== Version 0.0.5 (2004-02-07)

[[0.0.5_features]]
=== New features

* /set command to modify config options when WeeChat is running
* URL command line parameter to connect to server(s)
* new Perl script function to display message in info bar
  ("IRC::print_infobar")
* info bar highlight notifications
* add info bar timestamp in config ("look_infobar_timestamp")
* add info bar (optional, "look_infobar" to enable it, "on" by default)
* add -c (or --config) command line parameter to see config file options

[[0.0.5_bugs]]
=== Bugs fixed

* fix look_nicklist config option, now enables/disables nicklist
* secure code to prevent buffer overflows and memory leaks
* fix QUIT IRC command: now sent to all connected servers (not only current)
* fix crash with /oper command
* for default config file, nick is now based on un*x username (thanks to
  Witukind)
* fix crash when config file cannot be written
* highlight action messages

[[0.0.4]]
== Version 0.0.4 (2004-01-01)

[[0.0.4_features]]
=== New features

* Perl plugin, with auto-load
* debug messages can be enabled via ./configure --enable-debug option

[[0.0.4_bugs]]
=== Bugs fixed

* when private window is created (another user is talking), WeeChat does not
  switch to this window
* highlight when our nick is written in a channel/private window
* catch key[ctrl-c] (ignored)

[[0.0.3]]
== Version 0.0.3 (2003-11-03)

[[0.0.3_features]]
=== New features

* ./configure script to build WeeChat
* French translation
* new IRC command: /stats, /service, /squit, /motd, /lusers, /links, /time,
  /trace, /admin, /info, /servlist, /squery, /who, /whowas, /die, /summon,
  /users, /wallops, /userhost, /ison, /ctcp ping

[[0.0.3_bugs]]
=== Bugs fixed

* nicks are now correctly sorted (op, halfop, voice, other)
* fix problem with "353" IRC message (nicklist)
* fix problem when nick is truncated by server
* fix crash when entering text without any server connection
* fix crash when /set command is executed
* fix display bug (text was blinking when scrolling)
* code cleanup

[[0.0.2]]
== Version 0.0.2 (2003-10-05)

[[0.0.2_features]]
=== New features

* add commands /rehash and /restart
* and command and auto-join channels when connected to server
* new commands for alias: /alias, /unalias (new section in config file)
* config is now saved automatically when quitting WeeChat, add /save command
* new commands for servers: /server, /connect, /disconnect
* add autoconnect flag for each server in config file
* add "look_set_title" option in config file
* term window title is modified with WeeChat name and version
* CTCP version returns more info (about OS)

[[0.0.2_bugs]]
=== Bugs fixed

* fix nicklist display bug
* fix crash when sending command which can only be received

[[0.0.1]]
== Version 0.0.1 (2003-09-27)

* ncurses GUI with color output
* multi-servers
* channel windows, with nicklist (position: top, bottom, left or right)
* private windows
* IRC commands: away, ctcp, deop, devoice, invite, join, kick, kill, list, me,
  mode, msg, names, nick, notice, op, oper, part, ping, pong, quit, quote,
  topic, version, voice, whois
* WeeChat commands: clear, help, set (partial)
* many config options
* log file (~/.weechat/weechat.log)
* nicklist can be moved on top, bottom, left or right of window<|MERGE_RESOLUTION|>--- conflicted
+++ resolved
@@ -37,13 +37,10 @@
 * irc: add command /cap (issue #8)
 * irc: add hex dump of messages in raw buffer when debug is enabled for irc
   plugin (level 2 or more)
-<<<<<<< HEAD
 * irc: make /ban and /quiet lists indexed (task #11374)
 * irc: allow /unban and /unquiet by list index (task #10876, task #11374)
 * irc: add ban and quiet list completions to /unban and /unquiet (task #10876)
-=======
 * irc: make command characters optional in server's command option
->>>>>>> eee1a9cb
 * logger: display system error when the log file can not be written
   (issue #541)
 * script: add completion with languages and extensions, support search by
